name: Compiled binaries checks

on:
  pull_request:
  push:
    branches:
      - main

env:
  CARGO_TERM_COLOR: always

jobs:
  check-artifacts-size:
    runs-on: ubuntu-latest
    name: Check Artifacts Size
    steps:
      - name: Cancel Previous Runs
        uses: styfle/cancel-workflow-action@0.11.0
        with:
          access_token: ${{ github.token }}

      - name: Checkout sources
        uses: actions/checkout@v3

      - uses: actions/cache@v3
        with:
          path: |
            ~/.cargo/bin
            ~/.cargo/git/checkouts
            ~/.cargo/git/db
            ~/.cargo/registry/cache
            ~/.cargo/registry/index
          key: ${{ runner.os }}-cargo-${{ hashFiles('**/Cargo.lock') }}

      - name: Build Artifacts
        run: |
          docker run \
            -v "$GITHUB_WORKSPACE":/code \
            -v ~/.cargo/registry:/usr/local/cargo/registry \
            -v ~/.cargo/git:/usr/local/cargo/git \
<<<<<<< HEAD
            cosmwasm/workspace-optimizer:0.15.1
=======
            ghcr.io/astroport-fi/rust-optimizer:v0.15.1-astroport
>>>>>>> a32c1f92

      - name: Save artifacts cache
        uses: actions/cache/save@v3
        with:
          path: artifacts
          key: ${{ runner.os }}-artifacts-${{ hashFiles('**/Cargo.lock') }}

      - name: Check Artifacts Size
        run: |
          $GITHUB_WORKSPACE/scripts/check_artifacts_size.sh



  cosmwasm-check:
    runs-on: ubuntu-latest
    name: Cosmwasm check
    needs: check-artifacts-size
    steps:
      # We need this only to get Cargo.lock
      - name: Checkout sources
        uses: actions/checkout@v3
      - name: Restore cached artifacts
        uses: actions/cache/restore@v3
        with:
          path: artifacts
          key: ${{ runner.os }}-artifacts-${{ hashFiles('**/Cargo.lock') }}
          fail-on-cache-miss: true
      - name: Install cosmwasm-check
        # Uses --debug for compilation speed
        run: cargo install --debug --version 1.4.0 cosmwasm-check
      - name: Cosmwasm check
        run: |
          cosmwasm-check $GITHUB_WORKSPACE/artifacts/*.wasm --available-capabilities staking,cosmwasm_1_1,injective,neutron,iterator,stargate<|MERGE_RESOLUTION|>--- conflicted
+++ resolved
@@ -38,11 +38,7 @@
             -v "$GITHUB_WORKSPACE":/code \
             -v ~/.cargo/registry:/usr/local/cargo/registry \
             -v ~/.cargo/git:/usr/local/cargo/git \
-<<<<<<< HEAD
-            cosmwasm/workspace-optimizer:0.15.1
-=======
             ghcr.io/astroport-fi/rust-optimizer:v0.15.1-astroport
->>>>>>> a32c1f92
 
       - name: Save artifacts cache
         uses: actions/cache/save@v3
