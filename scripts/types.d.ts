--- conflicted
+++ resolved
@@ -15,11 +15,7 @@
     }
 }
 
-<<<<<<< HEAD
-interface GeneratorInitMsg {
-=======
 interface GeneratorInitMsd {
->>>>>>> 7514ba04
     config: {
         allowed_reward_proxies: string[],
         astro_token: string,
@@ -73,7 +69,7 @@
 interface Config {
     factoryInitMsg: FactoryInitMsg,
     stakingInitMsg: StakingInitMsg
-    generatorInitMsg: GeneratorInitMsg,
+    generatorInitMsg: GeneratorInitMsd,
     astroTokenContractAddress: string | undefined
     registerVestingAccounts: RegisterVestingAccounts
 }