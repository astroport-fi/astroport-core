[package]
name = "astro-token-converter-neutron"
<<<<<<< HEAD
version = "1.0.1"
=======
version = "1.1.0"
>>>>>>> a4399920
authors = ["Astroport"]
edition = "2021"
description = "ASTRO.cw20 to tokenfactory ASTRO converter on Neutron chain"
license = "GPL-3.0-only"
repository = "https://github.com/astroport-fi/astroport"
homepage = "https://astroport.fi"

[lib]
crate-type = ["cdylib", "rlib"]

[features]
library = []

[dependencies]
neutron-sdk = "0.9.0"
<<<<<<< HEAD
astroport = "4"
=======
astroport.workspace = true
>>>>>>> a4399920
astro-token-converter = { path = "../astro_converter", version = "1.0", features = ["library"] }
cosmwasm-std = "1.5"
cw2 = "1.1"
cw-utils = "1"<|MERGE_RESOLUTION|>--- conflicted
+++ resolved
@@ -1,10 +1,6 @@
 [package]
 name = "astro-token-converter-neutron"
-<<<<<<< HEAD
-version = "1.0.1"
-=======
 version = "1.1.0"
->>>>>>> a4399920
 authors = ["Astroport"]
 edition = "2021"
 description = "ASTRO.cw20 to tokenfactory ASTRO converter on Neutron chain"
@@ -20,11 +16,7 @@
 
 [dependencies]
 neutron-sdk = "0.9.0"
-<<<<<<< HEAD
-astroport = "4"
-=======
 astroport.workspace = true
->>>>>>> a4399920
 astro-token-converter = { path = "../astro_converter", version = "1.0", features = ["library"] }
 cosmwasm-std = "1.5"
 cw2 = "1.1"
