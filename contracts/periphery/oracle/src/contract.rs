use crate::error::ContractError;
use crate::querier::{query_cumulative_prices, query_pair_info, query_prices};
use crate::state::{Config, PriceCumulativeLast, CONFIG, PRICE_LAST};
use astroport::asset::{addr_validate_to_lower, Asset, AssetInfo};
use astroport::oracle::{ExecuteMsg, InstantiateMsg, MigrateMsg, QueryMsg};
use astroport::pair::TWAP_PRECISION;
use astroport::querier::query_token_precision;
use cosmwasm_bignumber::{Decimal256, Uint256};
use cosmwasm_std::{
    entry_point, to_binary, Binary, Deps, DepsMut, Env, MessageInfo, Response, StdError, StdResult,
    Uint128,
};
use cw2::set_contract_version;

/// Contract name that is used for migration.
const CONTRACT_NAME: &str = "astroport-oracle";
/// Contract version that is used for migration.
const CONTRACT_VERSION: &str = env!("CARGO_PKG_VERSION");

<<<<<<< HEAD
/// Time between two consecutive TWAP updates.
const PERIOD: u64 = 86400;
=======
/// Update time interval that is used for update method
pub const PERIOD: u64 = 86400;
>>>>>>> 5bb28f5d

/// ## Description
/// Creates a new contract with the specified parameters in the [`InstantiateMsg`].
/// Returns a [`Response`] with the specified attributes if the operation was successful, or a [`ContractError`] if the contract was not created.
/// ## Params
/// * **deps** is an object of type [`DepsMut`].
///
/// * **env** is an object of type [`Env`].
///
/// * **info** is an object of type [`MessageInfo`].
/// * **msg** is a message of type [`InstantiateMsg`] which contains the basic settings for creating the contract.
#[cfg_attr(not(feature = "library"), entry_point)]
pub fn instantiate(
    deps: DepsMut,
    env: Env,
    info: MessageInfo,
    msg: InstantiateMsg,
) -> Result<Response, ContractError> {
    msg.asset_infos[0].check(deps.api)?;
    msg.asset_infos[1].check(deps.api)?;

    set_contract_version(deps.storage, CONTRACT_NAME, CONTRACT_VERSION)?;

    let factory_contract = addr_validate_to_lower(deps.api, msg.factory_contract.as_ref())?;
    let pair_info = query_pair_info(
        &deps.querier,
        factory_contract.clone(),
        msg.asset_infos.clone(),
    )?;

    let config = Config {
        owner: info.sender,
        factory: factory_contract,
        asset_infos: msg.asset_infos,
        pair: pair_info.clone(),
    };
    CONFIG.save(deps.storage, &config)?;
    let prices = query_cumulative_prices(&deps.querier, pair_info.contract_addr)?;

    let price = PriceCumulativeLast {
        price0_cumulative_last: prices.price0_cumulative_last,
        price1_cumulative_last: prices.price1_cumulative_last,
        price_0_average: Decimal256::zero(),
        price_1_average: Decimal256::zero(),
        block_timestamp_last: env.block.time.seconds(),
    };
    PRICE_LAST.save(deps.storage, &price)?;
    Ok(Response::default())
}

/// ## Description
/// Exposes all the execute functions available in the contract.
/// ## Params
/// * **deps** is an object of type [`Deps`].
///
/// * **env** is an object of type [`Env`].
///
/// * **_info** is an object of type [`MessageInfo`].
///
/// * **msg** is an object of type [`ExecuteMsg`].
///
/// ## Queries
/// * **ExecuteMsg::Update {}** Updates the local TWAP values for the assets in the Astroport pool.
#[cfg_attr(not(feature = "library"), entry_point)]
pub fn execute(
    deps: DepsMut,
    env: Env,
    _info: MessageInfo,
    msg: ExecuteMsg,
) -> Result<Response, ContractError> {
    match msg {
        ExecuteMsg::Update {} => update(deps, env),
    }
}

/// ## Description
/// Updates the local TWAP values for the tokens in the target Astroport pool.
/// Returns a default object of type [`Response`] if the operation was successful,
/// otherwise returns a [`ContractError`].
/// ## Params
/// * **deps** is an object of type [`DepsMut`].
///
/// * **env** is an object of type [`Env`].
pub fn update(deps: DepsMut, env: Env) -> Result<Response, ContractError> {
    let config = CONFIG.load(deps.storage)?;
    let price_last = PRICE_LAST.load(deps.storage)?;

    let prices = query_cumulative_prices(&deps.querier, config.pair.contract_addr)?;
    let time_elapsed = env.block.time.seconds() - price_last.block_timestamp_last;

    // ensure that at least one full period has passed since the last update
    if time_elapsed < PERIOD {
        return Err(ContractError::WrongPeriod {});
    }

    let price_0_average = Decimal256::from_ratio(
        Uint256::from(
            prices
                .price0_cumulative_last
                .wrapping_sub(price_last.price0_cumulative_last),
        ),
        time_elapsed,
    );

    let price_1_average = Decimal256::from_ratio(
        Uint256::from(
            prices
                .price1_cumulative_last
                .wrapping_sub(price_last.price1_cumulative_last),
        ),
        time_elapsed,
    );

    let prices = PriceCumulativeLast {
        price0_cumulative_last: prices.price0_cumulative_last,
        price1_cumulative_last: prices.price1_cumulative_last,
        price_0_average,
        price_1_average,
        block_timestamp_last: env.block.time.seconds(),
    };
    PRICE_LAST.save(deps.storage, &prices)?;
    Ok(Response::default())
}

/// ## Description
/// Exposes all the queries available in the contract.
/// ## Params
/// * **deps** is an object of type [`Deps`].
///
/// * **_env** is an object of type [`Env`].
///
/// * **msg** is an object of type [`QueryMsg`].
///
/// ## Queries
/// * **QueryMsg::Consult { token, amount }** Validates assets and calculates a new average
/// amount with updated precision
#[cfg_attr(not(feature = "library"), entry_point)]
pub fn query(deps: Deps, _env: Env, msg: QueryMsg) -> StdResult<Binary> {
    match msg {
        QueryMsg::Consult { token, amount } => to_binary(&consult(deps, token, amount)?),
    }
}

/// ## Description
/// Multiplies a token amount by its TWAP value and returns the result as a [`Uint256`] if the operation was successful
/// or returns [`StdError`] on failure.
/// ## Params
/// * **deps** is an object of type [`DepsMut`].
///
/// * **token** is an object of type [`AssetInfo`]. This is the token for which we multiply its TWAP value by an amount.
///
/// * **amount** is an object of type [`Uint128`]. This is the amount of tokens we multiply the TWAP by.
fn consult(deps: Deps, token: AssetInfo, amount: Uint128) -> Result<Uint256, StdError> {
    let config = CONFIG.load(deps.storage)?;
    let price_last = PRICE_LAST.load(deps.storage)?;

    let price_average = if config.asset_infos[0].equal(&token) {
        price_last.price_0_average
    } else if config.asset_infos[1].equal(&token) {
        price_last.price_1_average
    } else {
        return Err(StdError::generic_err("Invalid Token"));
    };

    Ok(if price_average.is_zero() {
        // get the token's precision
        let p = query_token_precision(&deps.querier, token.clone())?;
        let one = Uint128::new(10_u128.pow(p.into()));

        let price = query_prices(
            &deps.querier,
            config.pair.contract_addr,
            Asset {
                info: token,
                amount: one,
            },
        )
        .unwrap()
        .return_amount;

        Uint256::from(price).multiply_ratio(Uint256::from(amount), Uint256::from(one))
    } else {
        let price_precision = Uint256::from(10_u128.pow(TWAP_PRECISION.into()));
        Uint256::from(amount) * price_average / Decimal256::from_uint256(price_precision)
    })
}

/// ## Description
/// Used for contract migration. Returns the default object of type [`Response`].
/// ## Params
/// * **_deps** is an object of type [`DepsMut`].
///
/// * **_env** is an object of type [`Env`].
///
/// * **_msg** is an object of type [`MigrateMsg`].
#[cfg_attr(not(feature = "library"), entry_point)]
pub fn migrate(_deps: DepsMut, _env: Env, _msg: MigrateMsg) -> StdResult<Response> {
    Ok(Response::default())
}<|MERGE_RESOLUTION|>--- conflicted
+++ resolved
@@ -17,13 +17,8 @@
 /// Contract version that is used for migration.
 const CONTRACT_VERSION: &str = env!("CARGO_PKG_VERSION");
 
-<<<<<<< HEAD
 /// Time between two consecutive TWAP updates.
-const PERIOD: u64 = 86400;
-=======
-/// Update time interval that is used for update method
 pub const PERIOD: u64 = 86400;
->>>>>>> 5bb28f5d
 
 /// ## Description
 /// Creates a new contract with the specified parameters in the [`InstantiateMsg`].
