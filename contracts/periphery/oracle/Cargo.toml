--- conflicted
+++ resolved
@@ -30,11 +30,7 @@
 astroport = { path = "../../../packages/astroport", default-features = false }
 
 [dev-dependencies]
-<<<<<<< HEAD
-cosmwasm-schema = { version = "1.0.0" }
-=======
 cosmwasm-schema = { version = "1.0" }
->>>>>>> e118773e
 astroport-token = {path = "../../token" }
 astroport-factory = {path = "../../factory" }
 astroport-pair = {path = "../../pair" }
