use astroport::asset::{native_asset_info, Asset, AssetInfo, PairInfo};
use astroport::factory::{
    ExecuteMsg as FactoryExecuteMsg, InstantiateMsg as FactoryInstantiateMsg, PairConfig, PairType,
    QueryMsg as FactoryQueryMsg,
};
use astroport::pair::{
    ConfigResponse, CumulativePricesResponse, Cw20HookMsg, ExecuteMsg, InstantiateMsg, QueryMsg,
    TWAP_PRECISION,
};
use astroport::token::InstantiateMsg as TokenInstantiateMsg;
use cosmwasm_std::{attr, to_binary, Addr, Coin, Decimal, Uint128};
use cw20::{BalanceResponse, Cw20Coin, Cw20ExecuteMsg, Cw20QueryMsg, MinterResponse};
use cw_multi_test::{App, ContractWrapper, Executor};

const OWNER: &str = "owner";

fn mock_app(owner: Addr, coins: Vec<Coin>) -> App {
    App::new(|router, _, storage| {
        // initialization moved to App construction
        router.bank.init_balance(storage, &owner, coins).unwrap()
    })
}

fn store_token_code(app: &mut App) -> u64 {
    let astro_token_contract = Box::new(ContractWrapper::new_with_empty(
        astroport_token::contract::execute,
        astroport_token::contract::instantiate,
        astroport_token::contract::query,
    ));

    app.store_code(astro_token_contract)
}

fn store_pair_code(app: &mut App) -> u64 {
    let pair_contract = Box::new(
        ContractWrapper::new_with_empty(
            astroport_pair::contract::execute,
            astroport_pair::contract::instantiate,
            astroport_pair::contract::query,
        )
        .with_reply_empty(astroport_pair::contract::reply),
    );

    app.store_code(pair_contract)
}

fn store_factory_code(app: &mut App) -> u64 {
    let factory_contract = Box::new(
        ContractWrapper::new_with_empty(
            astroport_factory::contract::execute,
            astroport_factory::contract::instantiate,
            astroport_factory::contract::query,
        )
        .with_reply_empty(astroport_factory::contract::reply),
    );

    app.store_code(factory_contract)
}

fn instantiate_pair(mut router: &mut App, owner: &Addr) -> Addr {
    let token_contract_code_id = store_token_code(&mut router);

    let pair_contract_code_id = store_pair_code(&mut router);

    let msg = InstantiateMsg {
        asset_infos: vec![
            AssetInfo::NativeToken {
                denom: "uusd".to_string(),
            },
            AssetInfo::NativeToken {
                denom: "uluna".to_string(),
            },
        ],
        token_code_id: token_contract_code_id,
        factory_addr: String::from("factory"),
        init_params: None,
    };

    let pair = router
        .instantiate_contract(
            pair_contract_code_id,
            owner.clone(),
            &msg,
            &[],
            String::from("PAIR"),
            None,
        )
        .unwrap();

    let res: PairInfo = router
        .wrap()
        .query_wasm_smart(pair.clone(), &QueryMsg::Pair {})
        .unwrap();
    assert_eq!("contract0", res.contract_addr);
    assert_eq!("contract1", res.liquidity_token);

    pair
}

#[test]
fn test_provide_and_withdraw_liquidity() {
    let owner = Addr::unchecked("owner");
    let alice_address = Addr::unchecked("alice");
    let mut router = mock_app(
        owner.clone(),
        vec![
            Coin {
                denom: "uusd".to_string(),
                amount: Uint128::new(100_000_000_000u128),
            },
            Coin {
                denom: "uluna".to_string(),
                amount: Uint128::new(100_000_000_000u128),
            },
            Coin {
                denom: "cny".to_string(),
                amount: Uint128::new(100_000_000_000u128),
            },
        ],
    );

    // Set Alice's balances
    router
        .send_tokens(
            owner.clone(),
            alice_address.clone(),
            &[
                Coin {
                    denom: "uusd".to_string(),
<<<<<<< HEAD
                    amount: Uint128::new(233_000_000u128),
                },
                Coin {
                    denom: "uluna".to_string(),
                    amount: Uint128::new(2_00_000_000u128),
                },
                Coin {
                    denom: "cny".to_string(),
                    amount: Uint128::from(100_000_000u128),
=======
                    amount: Uint128::new(233000u128),
                },
                Coin {
                    denom: "uluna".to_string(),
                    amount: Uint128::new(200000u128),
                },
                Coin {
                    denom: "cny".to_string(),
                    amount: Uint128::from(1000000u128),
>>>>>>> 042b0768
                },
            ],
        )
        .unwrap();

    // Init pair
    let pair_instance = instantiate_pair(&mut router, &owner);

    let res: PairInfo = router
        .wrap()
        .query_wasm_smart(pair_instance.to_string(), &QueryMsg::Pair {})
        .unwrap();
    let lp_token = res.liquidity_token;

    assert_eq!(
        res.asset_infos,
        [
            AssetInfo::NativeToken {
                denom: "uusd".to_string(),
            },
            AssetInfo::NativeToken {
                denom: "uluna".to_string(),
            },
        ],
    );

    // When dealing with native tokens the transfer should happen before the contract call, which cw-multitest doesn't support
    // Set Alice's balances
    router
        .send_tokens(
            owner.clone(),
            pair_instance.clone(),
            &[
                Coin {
                    denom: "uusd".to_string(),
<<<<<<< HEAD
                    amount: Uint128::new(100_000_000u128),
                },
                Coin {
                    denom: "uluna".to_string(),
                    amount: Uint128::new(100_000_000u128),
=======
                    amount: Uint128::new(100000u128),
                },
                Coin {
                    denom: "uluna".to_string(),
                    amount: Uint128::new(100000u128),
>>>>>>> 042b0768
                },
            ],
        )
        .unwrap();

    // Provide liquidity
<<<<<<< HEAD
    let (msg, coins) = provide_liquidity_msg(
        Uint128::new(100_000_000),
        Uint128::new(100_000_000),
        None,
        None,
    );
=======
    let (msg, coins) =
        provide_liquidity_msg(Uint128::new(100000), Uint128::new(100000), None, None);
>>>>>>> 042b0768
    let res = router
        .execute_contract(alice_address.clone(), pair_instance.clone(), &msg, &coins)
        .unwrap();

    assert_eq!(
        res.events[1].attributes[1],
        attr("action", "provide_liquidity")
    );
    assert_eq!(res.events[1].attributes[3], attr("receiver", "alice"),);
    assert_eq!(
        res.events[1].attributes[4],
<<<<<<< HEAD
        attr("assets", "100000000uusd, 100000000uluna")
    );
    assert_eq!(
        res.events[1].attributes[5],
        attr("share", 99999000u128.to_string())
=======
        attr("assets", "100000uusd, 100000uluna")
    );
    assert_eq!(
        res.events[1].attributes[5],
        attr("share", 99000u128.to_string())
>>>>>>> 042b0768
    );
    assert_eq!(res.events[3].attributes[1], attr("action", "mint"));
    assert_eq!(res.events[3].attributes[2], attr("to", "contract0"));
    assert_eq!(
        res.events[3].attributes[3],
        attr("amount", 1000.to_string())
    );
    assert_eq!(res.events[5].attributes[1], attr("action", "mint"));
    assert_eq!(res.events[5].attributes[2], attr("to", "alice"));
    assert_eq!(
        res.events[5].attributes[3],
<<<<<<< HEAD
        attr("amount", 99999000.to_string())
=======
        attr("amount", 99000.to_string())
>>>>>>> 042b0768
    );

    // Provide liquidity for receiver
    let (msg, coins) = provide_liquidity_msg(
        Uint128::new(100000),
        Uint128::new(100000),
        Some("bob".to_string()),
        None,
    );
    let res = router
        .execute_contract(alice_address.clone(), pair_instance.clone(), &msg, &coins)
        .unwrap();

    assert_eq!(
        res.events[1].attributes[1],
        attr("action", "provide_liquidity")
    );
    assert_eq!(res.events[1].attributes[3], attr("receiver", "bob"),);
    assert_eq!(
        res.events[1].attributes[4],
        attr("assets", "100000uusd, 100000uluna")
    );
    assert_eq!(
        res.events[1].attributes[5],
        attr("share", 50000u128.to_string())
    );
    assert_eq!(res.events[3].attributes[1], attr("action", "mint"));
    assert_eq!(res.events[3].attributes[2], attr("to", "bob"));
<<<<<<< HEAD
    assert_eq!(res.events[3].attributes[3], attr("amount", 50.to_string()));
=======
    assert_eq!(
        res.events[3].attributes[3],
        attr("amount", 50000.to_string())
    );
>>>>>>> 042b0768

    // Checking withdraw liquidity
    let token_contract_code_id = store_token_code(&mut router);
    let foo_token = router
        .instantiate_contract(
            token_contract_code_id,
            owner.clone(),
            &astroport::token::InstantiateMsg {
                name: "Foo token".to_string(),
                symbol: "FOO".to_string(),
                decimals: 6,
                initial_balances: vec![Cw20Coin {
                    address: alice_address.to_string(),
                    amount: Uint128::from(1000000000u128),
                }],
                mint: None,
                marketing: None,
            },
            &[],
            String::from("FOO"),
            None,
        )
        .unwrap();

    let msg = Cw20ExecuteMsg::Send {
        contract: pair_instance.to_string(),
        amount: Uint128::from(50u8),
        msg: to_binary(&Cw20HookMsg::WithdrawLiquidity { assets: vec![] }).unwrap(),
    };
    // Try to send withdraw liquidity with FOO token
    let err = router
        .execute_contract(alice_address.clone(), foo_token.clone(), &msg, &[])
        .unwrap_err();
    assert_eq!(err.root_cause().to_string(), "Unauthorized");
    // Withdraw with LP token is successful
    router
        .execute_contract(alice_address.clone(), lp_token.clone(), &msg, &[])
        .unwrap();

    let err = router
        .execute_contract(
            alice_address.clone(),
            pair_instance.clone(),
            &ExecuteMsg::Swap {
                offer_asset: Asset {
                    info: AssetInfo::NativeToken {
                        denom: "cny".to_string(),
                    },
                    amount: Uint128::from(10u8),
                },
                ask_asset_info: None,
                belief_price: None,
                max_spread: None,
                to: None,
            },
            &[Coin {
                denom: "cny".to_string(),
                amount: Uint128::from(10u8),
            }],
        )
        .unwrap_err();
    assert_eq!(
        err.root_cause().to_string(),
        "Asset mismatch between the requested and the stored asset in contract"
    );

    // Check pair config
    let config: ConfigResponse = router
        .wrap()
        .query_wasm_smart(pair_instance.to_string(), &QueryMsg::Config {})
        .unwrap();
    assert_eq!(
        config,
        ConfigResponse {
            block_time_last: router.block_info().time.seconds(),
<<<<<<< HEAD
            params: None,
            owner: None
=======
            params: None
>>>>>>> 042b0768
        }
    )
}

fn provide_liquidity_msg(
    uusd_amount: Uint128,
    uluna_amount: Uint128,
    receiver: Option<String>,
    slippage_tolerance: Option<Decimal>,
) -> (ExecuteMsg, [Coin; 2]) {
    let msg = ExecuteMsg::ProvideLiquidity {
        assets: vec![
            Asset {
                info: AssetInfo::NativeToken {
                    denom: "uusd".to_string(),
                },
                amount: uusd_amount.clone(),
            },
            Asset {
                info: AssetInfo::NativeToken {
                    denom: "uluna".to_string(),
                },
                amount: uluna_amount.clone(),
            },
        ],
        slippage_tolerance: Option::from(slippage_tolerance),
        auto_stake: None,
        receiver,
    };

    let coins = [
        Coin {
            denom: "uluna".to_string(),
            amount: uluna_amount.clone(),
        },
        Coin {
            denom: "uusd".to_string(),
            amount: uusd_amount.clone(),
        },
    ];

    (msg, coins)
}

#[test]
fn test_compatibility_of_tokens_with_different_precision() {
    let owner = Addr::unchecked(OWNER);

    let mut app = mock_app(
        owner.clone(),
        vec![
            Coin {
                denom: "uusd".to_string(),
                amount: Uint128::new(100_000_000_000000u128),
            },
            Coin {
                denom: "uluna".to_string(),
                amount: Uint128::new(100_000_000_000000u128),
            },
        ],
    );

    let token_code_id = store_token_code(&mut app);

    let x_amount = Uint128::new(1000000_00000);
    let y_amount = Uint128::new(1000000_0000000);
    let x_offer = Uint128::new(1_00000);
    let y_expected_return = Uint128::new(1_0000000);

    let token_name = "Xtoken";

    let init_msg = TokenInstantiateMsg {
        name: token_name.to_string(),
        symbol: token_name.to_string(),
        decimals: 5,
        initial_balances: vec![Cw20Coin {
            address: OWNER.to_string(),
            amount: x_amount + x_offer,
        }],
        mint: Some(MinterResponse {
            minter: String::from(OWNER),
            cap: None,
        }),
        marketing: None,
    };

    let token_x_instance = app
        .instantiate_contract(
            token_code_id,
            owner.clone(),
            &init_msg,
            &[],
            token_name,
            None,
        )
        .unwrap();

    let token_name = "Ytoken";

    let init_msg = TokenInstantiateMsg {
        name: token_name.to_string(),
        symbol: token_name.to_string(),
        decimals: 7,
        initial_balances: vec![Cw20Coin {
            address: OWNER.to_string(),
            amount: y_amount,
        }],
        mint: Some(MinterResponse {
            minter: String::from(OWNER),
            cap: None,
        }),
        marketing: None,
    };

    let token_y_instance = app
        .instantiate_contract(
            token_code_id,
            owner.clone(),
            &init_msg,
            &[],
            token_name,
            None,
        )
        .unwrap();

    let pair_code_id = store_pair_code(&mut app);
    let factory_code_id = store_factory_code(&mut app);

    let init_msg = FactoryInstantiateMsg {
        fee_address: None,
        pair_configs: vec![PairConfig {
            code_id: pair_code_id,
            maker_fee_bps: 0,
            pair_type: PairType::Xyk {},
            total_fee_bps: 0,
            is_disabled: false,
            is_generator_disabled: false,
        }],
        token_code_id,
        generator_address: Some(String::from("generator")),
        owner: owner.to_string(),
        whitelist_code_id: 234u64,
        coin_registry_address: "coin_registry".to_string(),
    };

    let factory_instance = app
        .instantiate_contract(
            factory_code_id,
            owner.clone(),
            &init_msg,
            &[],
            "FACTORY",
            None,
        )
        .unwrap();

    let msg = FactoryExecuteMsg::CreatePair {
        asset_infos: vec![
            AssetInfo::Token {
                contract_addr: token_x_instance.clone(),
            },
            AssetInfo::Token {
                contract_addr: token_y_instance.clone(),
            },
        ],
        pair_type: PairType::Xyk {},
        init_params: None,
    };

    app.execute_contract(owner.clone(), factory_instance.clone(), &msg, &[])
        .unwrap();

    let msg = FactoryQueryMsg::Pair {
        asset_infos: vec![
            AssetInfo::Token {
                contract_addr: token_x_instance.clone(),
            },
            AssetInfo::Token {
                contract_addr: token_y_instance.clone(),
            },
        ],
    };

    let res: PairInfo = app
        .wrap()
        .query_wasm_smart(&factory_instance, &msg)
        .unwrap();

    let pair_instance = res.contract_addr;

    let msg = Cw20ExecuteMsg::IncreaseAllowance {
        spender: pair_instance.to_string(),
        expires: None,
        amount: x_amount + x_offer,
    };

    app.execute_contract(owner.clone(), token_x_instance.clone(), &msg, &[])
        .unwrap();

    let msg = Cw20ExecuteMsg::IncreaseAllowance {
        spender: pair_instance.to_string(),
        expires: None,
        amount: y_amount,
    };

    app.execute_contract(owner.clone(), token_y_instance.clone(), &msg, &[])
        .unwrap();

    let user = Addr::unchecked("user");

    let swap_msg = Cw20ExecuteMsg::Send {
        contract: pair_instance.to_string(),
        msg: to_binary(&Cw20HookMsg::Swap {
            ask_asset_info: None,
            belief_price: None,
            max_spread: None,
            to: Some(user.to_string()),
        })
        .unwrap(),
        amount: x_offer,
    };

    let err = app
        .execute_contract(owner.clone(), token_x_instance.clone(), &swap_msg, &[])
        .unwrap_err();
    assert_eq!(
        "Generic error: One of the pools is empty",
        err.root_cause().to_string()
    );

    let msg = ExecuteMsg::ProvideLiquidity {
        assets: vec![
            Asset {
                info: AssetInfo::Token {
                    contract_addr: token_x_instance.clone(),
                },
                amount: x_amount,
            },
            Asset {
                info: AssetInfo::Token {
                    contract_addr: token_y_instance.clone(),
                },
                amount: y_amount,
            },
        ],
        slippage_tolerance: None,
        auto_stake: None,
        receiver: None,
    };

    app.execute_contract(owner.clone(), pair_instance.clone(), &msg, &[])
        .unwrap();

<<<<<<< HEAD
=======
    let user = Addr::unchecked("user");

    let swap_msg = Cw20ExecuteMsg::Send {
        contract: pair_instance.to_string(),
        msg: to_binary(&Cw20HookMsg::Swap {
            ask_asset_info: None,
            belief_price: None,
            max_spread: None,
            to: Some(user.to_string()),
        })
        .unwrap(),
        amount: x_offer,
    };

>>>>>>> 042b0768
    // try to swap after provide liquidity
    app.execute_contract(owner.clone(), token_x_instance.clone(), &swap_msg, &[])
        .unwrap();

    let msg = Cw20QueryMsg::Balance {
        address: user.to_string(),
    };

    let res: BalanceResponse = app
        .wrap()
        .query_wasm_smart(&token_y_instance, &msg)
        .unwrap();

    let acceptable_spread_amount = Uint128::new(10);

    assert_eq!(res.balance, y_expected_return - acceptable_spread_amount);
}

#[test]
fn test_if_twap_is_calculated_correctly_when_pool_idles() {
    let owner = Addr::unchecked("owner");
    let user1 = Addr::unchecked("user1");

    let mut app = mock_app(
        owner.clone(),
        vec![
            Coin {
                denom: "uusd".to_string(),
                amount: Uint128::new(100_000_000_000000u128),
            },
            Coin {
                denom: "uluna".to_string(),
                amount: Uint128::new(100_000_000_000000u128),
            },
        ],
    );

    // Set Alice's balances
    app.send_tokens(
        owner.clone(),
        user1.clone(),
        &[
            Coin {
                denom: "uusd".to_string(),
                amount: Uint128::new(4000000_000000),
            },
            Coin {
                denom: "uluna".to_string(),
                amount: Uint128::new(2000000_000000),
            },
        ],
    )
    .unwrap();

    // Instantiate pair
    let pair_instance = instantiate_pair(&mut app, &user1);

    // Provide liquidity, accumulators are empty
    let (msg, coins) = provide_liquidity_msg(
        Uint128::new(1000000_000000),
        Uint128::new(1000000_000000),
        None,
        Option::from(Decimal::one()),
    );
    app.execute_contract(user1.clone(), pair_instance.clone(), &msg, &coins)
        .unwrap();

    const BLOCKS_PER_DAY: u64 = 17280;
    const ELAPSED_SECONDS: u64 = BLOCKS_PER_DAY * 5;

    // A day later
    app.update_block(|b| {
        b.height += BLOCKS_PER_DAY;
        b.time = b.time.plus_seconds(ELAPSED_SECONDS);
    });

    // Provide liquidity, accumulators firstly filled with the same prices
    let (msg, coins) = provide_liquidity_msg(
        Uint128::new(2000000_000000),
        Uint128::new(1000000_000000),
        None,
        Some(Decimal::percent(50)),
    );
    app.execute_contract(user1.clone(), pair_instance.clone(), &msg, &coins)
        .unwrap();

    // Get current twap accumulator values
    let msg = QueryMsg::CumulativePrices {};
    let cpr_old: CumulativePricesResponse =
        app.wrap().query_wasm_smart(&pair_instance, &msg).unwrap();

    // A day later
    app.update_block(|b| {
        b.height += BLOCKS_PER_DAY;
        b.time = b.time.plus_seconds(ELAPSED_SECONDS);
    });

    // Get current cumulative price values; they should have been updated by the query method with new 2/1 ratio
    let msg = QueryMsg::CumulativePrices {};
    let cpr_new: CumulativePricesResponse =
        app.wrap().query_wasm_smart(&pair_instance, &msg).unwrap();

    let twap0 = cpr_new.cumulative_prices[0].2 - cpr_old.cumulative_prices[0].2;
    let twap1 = cpr_new.cumulative_prices[1].2 - cpr_old.cumulative_prices[1].2;

    // Prices weren't changed for the last day, uusd amount in pool = 3000000_000000, uluna = 2000000_000000
    // In accumulators we don't have any precision so we rely on elapsed time so we don't need to consider it
    let price_precision = Uint128::from(10u128.pow(TWAP_PRECISION.into()));
    assert_eq!(twap0 / price_precision, Uint128::new(57600)); // 0.666666 * ELAPSED_SECONDS (86400)
    assert_eq!(twap1 / price_precision, Uint128::new(129600)); //   1.5 * ELAPSED_SECONDS
}

#[test]
fn create_pair_with_same_assets() {
    let owner = Addr::unchecked("owner");
    let mut router = mock_app(
        owner.clone(),
        vec![
            Coin {
                denom: "uusd".to_string(),
                amount: Uint128::new(100_000_000_000u128),
            },
            Coin {
                denom: "uluna".to_string(),
                amount: Uint128::new(100_000_000_000u128),
            },
        ],
    );

    let token_contract_code_id = store_token_code(&mut router);
    let pair_contract_code_id = store_pair_code(&mut router);

    let msg = InstantiateMsg {
        asset_infos: vec![
            AssetInfo::NativeToken {
                denom: "uusd".to_string(),
            },
            AssetInfo::NativeToken {
                denom: "uusd".to_string(),
            },
        ],
        token_code_id: token_contract_code_id,
        factory_addr: String::from("factory"),
        init_params: None,
    };

    let resp = router
        .instantiate_contract(
            pair_contract_code_id,
            owner.clone(),
            &msg,
            &[],
            String::from("PAIR"),
            None,
        )
        .unwrap_err();

    assert_eq!(
        resp.root_cause().to_string(),
        "Doubling assets in asset infos"
    )
}

#[test]
fn wrong_number_of_assets() {
    let owner = Addr::unchecked("owner");
    let mut router = mock_app(owner.clone(), vec![]);

    let pair_contract_code_id = store_pair_code(&mut router);

    let msg = InstantiateMsg {
        asset_infos: vec![AssetInfo::NativeToken {
            denom: "uusd".to_string(),
        }],
        token_code_id: 123,
        factory_addr: String::from("factory"),
        init_params: None,
    };

    let err = router
        .instantiate_contract(
            pair_contract_code_id,
            owner.clone(),
            &msg,
            &[],
            String::from("PAIR"),
            None,
        )
        .unwrap_err();

    assert_eq!(
        err.root_cause().to_string(),
        "Generic error: asset_infos must contain exactly two elements"
    );

    let msg = InstantiateMsg {
        asset_infos: vec![
            native_asset_info("uusd".to_string()),
            native_asset_info("dust".to_string()),
            native_asset_info("stone".to_string()),
        ],
        token_code_id: 123,
        factory_addr: String::from("factory"),
        init_params: None,
    };

    let err = router
        .instantiate_contract(
            pair_contract_code_id,
            owner.clone(),
            &msg,
            &[],
            String::from("PAIR"),
            None,
        )
        .unwrap_err();

    assert_eq!(
        err.root_cause().to_string(),
        "Generic error: asset_infos must contain exactly two elements"
    );
}<|MERGE_RESOLUTION|>--- conflicted
+++ resolved
@@ -127,7 +127,6 @@
             &[
                 Coin {
                     denom: "uusd".to_string(),
-<<<<<<< HEAD
                     amount: Uint128::new(233_000_000u128),
                 },
                 Coin {
@@ -137,17 +136,6 @@
                 Coin {
                     denom: "cny".to_string(),
                     amount: Uint128::from(100_000_000u128),
-=======
-                    amount: Uint128::new(233000u128),
-                },
-                Coin {
-                    denom: "uluna".to_string(),
-                    amount: Uint128::new(200000u128),
-                },
-                Coin {
-                    denom: "cny".to_string(),
-                    amount: Uint128::from(1000000u128),
->>>>>>> 042b0768
                 },
             ],
         )
@@ -174,45 +162,13 @@
         ],
     );
 
-    // When dealing with native tokens the transfer should happen before the contract call, which cw-multitest doesn't support
-    // Set Alice's balances
-    router
-        .send_tokens(
-            owner.clone(),
-            pair_instance.clone(),
-            &[
-                Coin {
-                    denom: "uusd".to_string(),
-<<<<<<< HEAD
-                    amount: Uint128::new(100_000_000u128),
-                },
-                Coin {
-                    denom: "uluna".to_string(),
-                    amount: Uint128::new(100_000_000u128),
-=======
-                    amount: Uint128::new(100000u128),
-                },
-                Coin {
-                    denom: "uluna".to_string(),
-                    amount: Uint128::new(100000u128),
->>>>>>> 042b0768
-                },
-            ],
-        )
-        .unwrap();
-
     // Provide liquidity
-<<<<<<< HEAD
     let (msg, coins) = provide_liquidity_msg(
         Uint128::new(100_000_000),
         Uint128::new(100_000_000),
         None,
         None,
     );
-=======
-    let (msg, coins) =
-        provide_liquidity_msg(Uint128::new(100000), Uint128::new(100000), None, None);
->>>>>>> 042b0768
     let res = router
         .execute_contract(alice_address.clone(), pair_instance.clone(), &msg, &coins)
         .unwrap();
@@ -224,19 +180,11 @@
     assert_eq!(res.events[1].attributes[3], attr("receiver", "alice"),);
     assert_eq!(
         res.events[1].attributes[4],
-<<<<<<< HEAD
         attr("assets", "100000000uusd, 100000000uluna")
     );
     assert_eq!(
         res.events[1].attributes[5],
         attr("share", 99999000u128.to_string())
-=======
-        attr("assets", "100000uusd, 100000uluna")
-    );
-    assert_eq!(
-        res.events[1].attributes[5],
-        attr("share", 99000u128.to_string())
->>>>>>> 042b0768
     );
     assert_eq!(res.events[3].attributes[1], attr("action", "mint"));
     assert_eq!(res.events[3].attributes[2], attr("to", "contract0"));
@@ -248,17 +196,13 @@
     assert_eq!(res.events[5].attributes[2], attr("to", "alice"));
     assert_eq!(
         res.events[5].attributes[3],
-<<<<<<< HEAD
         attr("amount", 99999000.to_string())
-=======
-        attr("amount", 99000.to_string())
->>>>>>> 042b0768
     );
 
     // Provide liquidity for receiver
     let (msg, coins) = provide_liquidity_msg(
-        Uint128::new(100000),
-        Uint128::new(100000),
+        Uint128::new(100),
+        Uint128::new(100),
         Some("bob".to_string()),
         None,
     );
@@ -273,22 +217,15 @@
     assert_eq!(res.events[1].attributes[3], attr("receiver", "bob"),);
     assert_eq!(
         res.events[1].attributes[4],
-        attr("assets", "100000uusd, 100000uluna")
+        attr("assets", "100uusd, 100uluna")
     );
     assert_eq!(
         res.events[1].attributes[5],
-        attr("share", 50000u128.to_string())
+        attr("share", 100u128.to_string())
     );
     assert_eq!(res.events[3].attributes[1], attr("action", "mint"));
     assert_eq!(res.events[3].attributes[2], attr("to", "bob"));
-<<<<<<< HEAD
-    assert_eq!(res.events[3].attributes[3], attr("amount", 50.to_string()));
-=======
-    assert_eq!(
-        res.events[3].attributes[3],
-        attr("amount", 50000.to_string())
-    );
->>>>>>> 042b0768
+    assert_eq!(res.events[3].attributes[3], attr("amount", 100.to_string()));
 
     // Checking withdraw liquidity
     let token_contract_code_id = store_token_code(&mut router);
@@ -364,12 +301,8 @@
         config,
         ConfigResponse {
             block_time_last: router.block_info().time.seconds(),
-<<<<<<< HEAD
             params: None,
             owner: None
-=======
-            params: None
->>>>>>> 042b0768
         }
     )
 }
@@ -623,8 +556,6 @@
     app.execute_contract(owner.clone(), pair_instance.clone(), &msg, &[])
         .unwrap();
 
-<<<<<<< HEAD
-=======
     let user = Addr::unchecked("user");
 
     let swap_msg = Cw20ExecuteMsg::Send {
@@ -639,7 +570,6 @@
         amount: x_offer,
     };
 
->>>>>>> 042b0768
     // try to swap after provide liquidity
     app.execute_contract(owner.clone(), token_x_instance.clone(), &swap_msg, &[])
         .unwrap();
