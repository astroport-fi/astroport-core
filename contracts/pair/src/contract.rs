use crate::error::ContractError;
use crate::state::{Config, CONFIG};

use cosmwasm_bignumber::{Decimal256, Uint256};
use cosmwasm_std::{
    attr, entry_point, from_binary, to_binary, Addr, Binary, Coin, CosmosMsg, Decimal, Deps,
    DepsMut, Env, MessageInfo, Reply, ReplyOn, Response, StdError, StdResult, SubMsg, Uint128,
    WasmMsg,
};

use crate::response::MsgInstantiateContractResponse;
use astroport::asset::{addr_validate_to_lower, format_lp_token_name, Asset, AssetInfo, PairInfo};
use astroport::factory::PairType;
use astroport::generator::Cw20HookMsg as GeneratorHookMsg;
use astroport::pair::{ConfigResponse, DEFAULT_SLIPPAGE, MAX_ALLOWED_SLIPPAGE};
use astroport::pair::{
    CumulativePricesResponse, Cw20HookMsg, ExecuteMsg, InstantiateMsg, MigrateMsg, PoolResponse,
    QueryMsg, ReverseSimulationResponse, SimulationResponse, TWAP_PRECISION,
};
use astroport::querier::{query_factory_config, query_fee_info, query_supply};
use astroport::{token::InstantiateMsg as TokenInstantiateMsg, U256};
use cw2::set_contract_version;
use cw20::{Cw20ExecuteMsg, Cw20ReceiveMsg, MinterResponse};
use protobuf::Message;
use std::str::FromStr;
use std::vec;

/// Contract name that is used for migration.
const CONTRACT_NAME: &str = "astroport-pair";
/// Contract version that is used for migration.
const CONTRACT_VERSION: &str = env!("CARGO_PKG_VERSION");
/// A `reply` call code ID used for sub-messages.
const INSTANTIATE_TOKEN_REPLY_ID: u64 = 1;

/// ## Description
/// Creates a new contract with the specified parameters in the [`InstantiateMsg`].
/// Returns the [`Response`] with the specified attributes if the operation was successful, or a [`ContractError`] if the contract was not created
/// ## Params
/// * **deps** is an object of type [`DepsMut`].
///
/// * **env** is an object of type [`Env`].
///
/// * **_info** is an object of type [`MessageInfo`].
/// * **msg** is a message of type [`InstantiateMsg`] which contains the basic settings for creating a contract.
#[cfg_attr(not(feature = "library"), entry_point)]
pub fn instantiate(
    deps: DepsMut,
    env: Env,
    _info: MessageInfo,
    msg: InstantiateMsg,
) -> Result<Response, ContractError> {
    msg.asset_infos[0].check(deps.api)?;
    msg.asset_infos[1].check(deps.api)?;

    if msg.asset_infos[0] == msg.asset_infos[1] {
        return Err(ContractError::DoublingAssets {});
    }

    set_contract_version(deps.storage, CONTRACT_NAME, CONTRACT_VERSION)?;

    let config = Config {
        pair_info: PairInfo {
            contract_addr: env.contract.address.clone(),
            liquidity_token: Addr::unchecked(""),
            asset_infos: msg.asset_infos.clone(),
            pair_type: PairType::Xyk {},
        },
        factory_addr: addr_validate_to_lower(deps.api, msg.factory_addr.as_str())?,
        block_time_last: 0,
        price0_cumulative_last: Uint128::zero(),
        price1_cumulative_last: Uint128::zero(),
    };

    CONFIG.save(deps.storage, &config)?;

    let token_name = format_lp_token_name(msg.asset_infos, &deps.querier)?;

    // Create the LP token contract
    let sub_msg: Vec<SubMsg> = vec![SubMsg {
        msg: WasmMsg::Instantiate {
            code_id: msg.token_code_id,
            msg: to_binary(&TokenInstantiateMsg {
                name: token_name,
                symbol: "uLP".to_string(),
                decimals: 6,
                initial_balances: vec![],
                mint: Some(MinterResponse {
                    minter: env.contract.address.to_string(),
                    cap: None,
                }),
            })?,
            funds: vec![],
            admin: None,
            label: String::from("Astroport LP token"),
        }
        .into(),
        id: INSTANTIATE_TOKEN_REPLY_ID,
        gas_limit: None,
        reply_on: ReplyOn::Success,
    }];

    Ok(Response::new().add_submessages(sub_msg))
}

/// # Description
/// The entry point to the contract for processing replies from submessages.
/// # Params
/// * **deps** is an object of type [`DepsMut`].
///
/// * **_env** is an object of type [`Env`].
///
/// * **msg** is an object of type [`Reply`].
#[cfg_attr(not(feature = "library"), entry_point)]
pub fn reply(deps: DepsMut, _env: Env, msg: Reply) -> Result<Response, ContractError> {
    let mut config: Config = CONFIG.load(deps.storage)?;

    if config.pair_info.liquidity_token != Addr::unchecked("") {
        return Err(ContractError::Unauthorized {});
    }

    let data = msg.result.unwrap().data.unwrap();
    let res: MsgInstantiateContractResponse =
        Message::parse_from_bytes(data.as_slice()).map_err(|_| {
            StdError::parse_err("MsgInstantiateContractResponse", "failed to parse data")
        })?;

    config.pair_info.liquidity_token =
        addr_validate_to_lower(deps.api, res.get_contract_address())?;

    CONFIG.save(deps.storage, &config)?;

    Ok(Response::new().add_attribute("liquidity_token_addr", config.pair_info.liquidity_token))
}

/// ## Description
/// Exposes all the execute functions available in the contract.
/// ## Params
/// * **deps** is an object of type [`Deps`].
///
/// * **env** is an object of type [`Env`].
///
/// * **info** is an object of type [`MessageInfo`].
///
/// * **msg** is an object of type [`ExecuteMsg`].
///
/// ## Queries
/// * **ExecuteMsg::UpdateConfig { params: Binary }** Not supported.
///
/// * **ExecuteMsg::Receive(msg)** Receives a message of type [`Cw20ReceiveMsg`] and processes
/// it depending on the received template.
///
/// * **ExecuteMsg::ProvideLiquidity {
///             assets,
///             slippage_tolerance,
///             auto_stake,
///             receiver,
///         }** Provides liquidity  in the pair with the specified input parameters.
///
/// * **ExecuteMsg::Swap {
///             offer_asset,
///             belief_price,
///             max_spread,
///             to,
///         }** Performs a swap operation with the specified parameters.
#[cfg_attr(not(feature = "library"), entry_point)]
pub fn execute(
    deps: DepsMut,
    env: Env,
    info: MessageInfo,
    msg: ExecuteMsg,
) -> Result<Response, ContractError> {
    match msg {
        ExecuteMsg::UpdateConfig { .. } => Err(ContractError::NonSupported {}),
        ExecuteMsg::Receive(msg) => receive_cw20(deps, env, info, msg),
        ExecuteMsg::ProvideLiquidity {
            assets,
            slippage_tolerance,
            auto_stake,
            receiver,
        } => provide_liquidity(
            deps,
            env,
            info,
            assets,
            slippage_tolerance,
            auto_stake,
            receiver,
        ),
        ExecuteMsg::Swap {
            offer_asset,
            belief_price,
            max_spread,
            to,
        } => {
            offer_asset.info.check(deps.api)?;
            if !offer_asset.is_native_token() {
                return Err(ContractError::Unauthorized {});
            }

            let to_addr = if let Some(to_addr) = to {
                Some(addr_validate_to_lower(deps.api, &to_addr)?)
            } else {
                None
            };

            swap(
                deps,
                env,
                info.clone(),
                info.sender,
                offer_asset,
                belief_price,
                max_spread,
                to_addr,
            )
        }
    }
}

/// ## Description
/// Receives a message of type [`Cw20ReceiveMsg`] and processes it depending on the received template.
/// If the template is not found in the received message, then an [`ContractError`] is returned,
/// otherwise it returns the [`Response`] with the specified attributes if the operation was successful
/// ## Params
/// * **deps** is an object of type [`DepsMut`].
///
/// * **env** is an object of type [`Env`].
///
/// * **info** is an object of type [`MessageInfo`].
///
/// * **cw20_msg** is an object of type [`Cw20ReceiveMsg`]. This is the CW20 message that has to be processed.
pub fn receive_cw20(
    deps: DepsMut,
    env: Env,
    info: MessageInfo,
    cw20_msg: Cw20ReceiveMsg,
) -> Result<Response, ContractError> {
    let contract_addr = info.sender.clone();
    match from_binary(&cw20_msg.msg) {
        Ok(Cw20HookMsg::Swap {
            belief_price,
            max_spread,
            to,
        }) => {
            // only asset contract can execute this message
            let mut authorized: bool = false;
            let config: Config = CONFIG.load(deps.storage)?;

            for pool in config.pair_info.asset_infos {
                if let AssetInfo::Token { contract_addr, .. } = &pool {
                    if contract_addr == &info.sender {
                        authorized = true;
                    }
                }
            }

            if !authorized {
                return Err(ContractError::Unauthorized {});
            }

            let to_addr = if let Some(to_addr) = to {
                Some(addr_validate_to_lower(deps.api, to_addr.as_str())?)
            } else {
                None
            };

            swap(
                deps,
                env,
                info,
                Addr::unchecked(cw20_msg.sender),
                Asset {
                    info: AssetInfo::Token { contract_addr },
                    amount: cw20_msg.amount,
                },
                belief_price,
                max_spread,
                to_addr,
            )
        }
        Ok(Cw20HookMsg::WithdrawLiquidity {}) => withdraw_liquidity(
            deps,
            env,
            info,
            Addr::unchecked(cw20_msg.sender),
            cw20_msg.amount,
        ),
        Err(err) => Err(ContractError::Std(err)),
    }
}

/// ## Description
/// Provides liquidity in the pair with the specified input parameters.
/// Returns a [`ContractError`] on failure, otherwise returns a [`Response`] with the specified
/// attributes if the operation was successful.
/// ## Params
/// * **deps** is an object of type [`DepsMut`].
///
/// * **env** is an object of type [`Env`].
///
/// * **info** is an object of type [`MessageInfo`].
///
/// * **slippage_tolerance** is an [`Option`] field of type [`Decimal`]. It is used to specify how much
/// the pool price can move until the provide liquidity transaction goes through.
///
/// * **auto_stake** is an [`Option`] field of type [`bool`]. Determines whether the LP tokens minted after
/// liquidity provision are automatically staked in the Generator contract on behalf of the LP token receiver.
///
/// * **receiver** is an [`Option`] field of type [`String`]. This is the receiver of the LP tokens.
/// If no custom receiver is specified, the pair will mint LP tokens for the function caller.
// NOTE - the address that wants to provide liquidity should approve the pair contract to pull its relevant tokens.
pub fn provide_liquidity(
    deps: DepsMut,
    env: Env,
    info: MessageInfo,
    assets: [Asset; 2],
    slippage_tolerance: Option<Decimal>,
    auto_stake: Option<bool>,
    receiver: Option<String>,
) -> Result<Response, ContractError> {
    assets[0].info.check(deps.api)?;
    assets[1].info.check(deps.api)?;

    let auto_stake = auto_stake.unwrap_or(false);
    for asset in assets.iter() {
        asset.assert_sent_native_token_balance(&info)?;
    }

    let mut config: Config = CONFIG.load(deps.storage)?;
    let mut pools: [Asset; 2] = config
        .pair_info
        .query_pools(&deps.querier, env.contract.address.clone())?;
    let deposits: [Uint128; 2] = [
        assets
            .iter()
            .find(|a| a.info.equal(&pools[0].info))
            .map(|a| a.amount)
            .expect("Wrong asset info is given"),
        assets
            .iter()
            .find(|a| a.info.equal(&pools[1].info))
            .map(|a| a.amount)
            .expect("Wrong asset info is given"),
    ];

    if deposits[0].is_zero() || deposits[1].is_zero() {
        return Err(ContractError::InvalidZeroAmount {});
    }

    let mut messages: Vec<CosmosMsg> = vec![];
    for (i, pool) in pools.iter_mut().enumerate() {
        // If the assets is a token contract, then we need to execute a TransferFrom msg to receive assets
        if let AssetInfo::Token { contract_addr, .. } = &pool.info {
            messages.push(CosmosMsg::Wasm(WasmMsg::Execute {
                contract_addr: contract_addr.to_string(),
                msg: to_binary(&Cw20ExecuteMsg::TransferFrom {
                    owner: info.sender.to_string(),
                    recipient: env.contract.address.to_string(),
                    amount: deposits[i],
                })?,
                funds: vec![],
            }));
        } else {
            // If the asset is native token, the pool balance is already increased
            // To calculate the total amount of deposits properly, we should subtract the user deposit from the pool
            pool.amount = pool.amount.checked_sub(deposits[i])?;
        }
    }

    let total_share = query_supply(&deps.querier, config.pair_info.liquidity_token.clone())?;
    let share = if total_share.is_zero() {
        // Initial share = collateral amount
        Uint128::new(
            (U256::from(deposits[0].u128()) * U256::from(deposits[1].u128()))
                .integer_sqrt()
                .as_u128(),
        )
    } else {
        // Assert slippage tolerance
        assert_slippage_tolerance(slippage_tolerance, &deposits, &pools)?;

        // min(1, 2)
        // 1. sqrt(deposit_0 * exchange_rate_0_to_1 * deposit_0) * (total_share / sqrt(pool_0 * pool_1))
        // == deposit_0 * total_share / pool_0
        // 2. sqrt(deposit_1 * exchange_rate_1_to_0 * deposit_1) * (total_share / sqrt(pool_1 * pool_1))
        // == deposit_1 * total_share / pool_1
        std::cmp::min(
            deposits[0].multiply_ratio(total_share, pools[0].amount),
            deposits[1].multiply_ratio(total_share, pools[1].amount),
        )
    };

    // Mint LP tokens for the sender or for the receiver (if set)
    let receiver = receiver.unwrap_or_else(|| info.sender.to_string());
    messages.extend(mint_liquidity_token_message(
        deps.as_ref(),
        &config,
        env.clone(),
        addr_validate_to_lower(deps.api, receiver.as_str())?,
        share,
        auto_stake,
    )?);

    // Accumulate prices for the assets in the pool
    if let Some((price0_cumulative_new, price1_cumulative_new, block_time)) =
        accumulate_prices(env, &config, pools[0].amount, pools[1].amount)?
    {
        config.price0_cumulative_last = price0_cumulative_new;
        config.price1_cumulative_last = price1_cumulative_new;
        config.block_time_last = block_time;
        CONFIG.save(deps.storage, &config)?;
    }

    Ok(Response::new().add_messages(messages).add_attributes(vec![
        attr("action", "provide_liquidity"),
        attr("sender", info.sender.as_str()),
        attr("receiver", receiver.as_str()),
        attr("assets", format!("{}, {}", assets[0], assets[1])),
        attr("share", share.to_string()),
    ]))
}

/// # Description
/// Mint LP tokens for a beneficiary and auto stake the tokens in the Generator contract (if auto staking is specified).
/// # Params
/// * **deps** is an object of type [`Deps`].
///
/// * **config** is an object of type [`Config`].
///
/// * **env** is an object of type [`Env`].
///
/// * **recipient** is an object of type [`Addr`]. This is the LP token recipient.
///
/// * **amount** is an object of type [`Uint128`]. This is the amount of LP tokens that will be minted for the recipient.
///
/// * **auto_stake** is the field of type [`bool`]. Determines whether the newly minted LP tokens will
/// be automatically staked in the Generator on behalf of the recipient.
fn mint_liquidity_token_message(
    deps: Deps,
    config: &Config,
    env: Env,
    recipient: Addr,
    amount: Uint128,
    auto_stake: bool,
) -> Result<Vec<CosmosMsg>, ContractError> {
    let lp_token = config.pair_info.liquidity_token.clone();

    // If no auto-stake - just mint to recipient
    if !auto_stake {
        return Ok(vec![CosmosMsg::Wasm(WasmMsg::Execute {
            contract_addr: lp_token.to_string(),
            msg: to_binary(&Cw20ExecuteMsg::Mint {
                recipient: recipient.to_string(),
                amount,
            })?,
            funds: vec![],
        })]);
    }

    // Mint for the pair contract and stake into the Generator contract
    let generator =
        query_factory_config(&deps.querier, config.clone().factory_addr)?.generator_address;

    if generator.is_none() {
        return Err(ContractError::AutoStakeError {});
    }

    Ok(vec![
        CosmosMsg::Wasm(WasmMsg::Execute {
            contract_addr: lp_token.to_string(),
            msg: to_binary(&Cw20ExecuteMsg::Mint {
                recipient: env.contract.address.to_string(),
                amount,
            })?,
            funds: vec![],
        }),
        CosmosMsg::Wasm(WasmMsg::Execute {
            contract_addr: lp_token.to_string(),
            msg: to_binary(&Cw20ExecuteMsg::Send {
                contract: generator.unwrap().to_string(),
                amount,
                msg: to_binary(&GeneratorHookMsg::DepositFor(recipient))?,
            })?,
            funds: vec![],
        }),
    ])
}

/// ## Description
/// Withdraw liquidity from the pool. Returns a [`ContractError`] on failure,
/// otherwise returns a [`Response`] with the specified attributes if the operation was successful.
/// ## Params
/// * **deps** is an object of type [`DepsMut`].
///
/// * **env** is an object of type [`Env`].
///
/// * **info** is an object of type [`MessageInfo`].
///
/// * **sender** is an object of type [`Addr`]. This is the address that will receive assets back from the pair contract.
///
/// * **amount** is an object of type [`Uint128`]. This is the amount of LP tokens to burn.
pub fn withdraw_liquidity(
    deps: DepsMut,
    env: Env,
    info: MessageInfo,
    sender: Addr,
    amount: Uint128,
) -> Result<Response, ContractError> {
    let mut config: Config = CONFIG.load(deps.storage).unwrap();

    if info.sender != config.pair_info.liquidity_token {
        return Err(ContractError::Unauthorized {});
    }

    let (pools, total_share) = pool_info(deps.as_ref(), config.clone())?;
    let refund_assets = get_share_in_assets(&pools, amount, total_share);

    // Accumulate prices for the pair assets
    if let Some((price0_cumulative_new, price1_cumulative_new, block_time)) =
        accumulate_prices(env, &config, pools[0].amount, pools[1].amount)?
    {
        config.price0_cumulative_last = price0_cumulative_new;
        config.price1_cumulative_last = price1_cumulative_new;
        config.block_time_last = block_time;
        CONFIG.save(deps.storage, &config)?;
    }

    // Update the pool info
    let messages: Vec<CosmosMsg> = vec![
        refund_assets[0]
            .clone()
            .into_msg(&deps.querier, sender.clone())?,
        refund_assets[1]
            .clone()
            .into_msg(&deps.querier, sender.clone())?,
        CosmosMsg::Wasm(WasmMsg::Execute {
            contract_addr: config.pair_info.liquidity_token.to_string(),
            msg: to_binary(&Cw20ExecuteMsg::Burn { amount })?,
            funds: vec![],
        }),
    ];

    let attributes = vec![
        attr("action", "withdraw_liquidity"),
        attr("sender", sender.as_str()),
        attr("withdrawn_share", &amount.to_string()),
        attr(
            "refund_assets",
            format!("{}, {}", refund_assets[0], refund_assets[1]),
        ),
    ];

    Ok(Response::new()
        .add_messages(messages)
        .add_attributes(attributes))
}

/// ## Description
/// Returns the amount of pool assets that correspond to an amount of LP tokens.
/// ## Params
/// * **pools** are an array of [`Asset`] type items. These are the assets in the pool.
///
/// * **amount** is an object of type [`Uint128`]. This is the amount of LP tokens to compute a corresponding amount of assets for.
///
/// * **total_share** is an object of type [`Uint128`]. This is the total amount of LP tokens currently minted.
pub fn get_share_in_assets(
    pools: &[Asset; 2],
    amount: Uint128,
    total_share: Uint128,
) -> Vec<Asset> {
    let mut share_ratio = Decimal::zero();
    if !total_share.is_zero() {
        share_ratio = Decimal::from_ratio(amount, total_share);
    }

    pools
        .iter()
        .map(|a| Asset {
            info: a.info.clone(),
            amount: a.amount * share_ratio,
        })
        .collect()
}

/// ## Description
/// Performs an swap operation with the specified parameters. CONTRACT - a user must do token approval.
/// Returns an [`ContractError`] on failure, otherwise returns the [`Response`] with the specified attributes if the operation was successful.
/// ## Params
/// * **deps** is an object of type [`DepsMut`].
///
/// * **env** is an object of type [`Env`].
///
/// * **info** is an object of type [`MessageInfo`].
///
/// * **sender** is an object of type [`Addr`]. This is the sender of the swap operation.
///
/// * **offer_asset** is an object of type [`Asset`]. Proposed asset for swapping.
///
/// * **belief_price** is an object of type [`Option<Decimal>`]. Used to calculate the maximum swap spread.
///
/// * **max_spread** is an object of type [`Option<Decimal>`]. Sets the maximum spread of the swap operation.
///
/// * **to** is an object of type [`Option<Addr>`]. Sets the recipient of the swap operation.
#[allow(clippy::too_many_arguments)]
pub fn swap(
    deps: DepsMut,
    env: Env,
    info: MessageInfo,
    sender: Addr,
    offer_asset: Asset,
    belief_price: Option<Decimal>,
    max_spread: Option<Decimal>,
    to: Option<Addr>,
) -> Result<Response, ContractError> {
    offer_asset.assert_sent_native_token_balance(&info)?;

    let mut config: Config = CONFIG.load(deps.storage)?;

    // If the asset balance is already increased, we should subtract the user deposit from the pool amount
    let pools: Vec<Asset> = config
        .pair_info
        .query_pools(&deps.querier, env.clone().contract.address)?
        .iter()
        .map(|p| {
            let mut p = p.clone();
            if p.info.equal(&offer_asset.info) {
                p.amount = p.amount.checked_sub(offer_asset.amount).unwrap();
            }

            p
        })
        .collect();

    let offer_pool: Asset;
    let ask_pool: Asset;

    if offer_asset.info.equal(&pools[0].info) {
        offer_pool = pools[0].clone();
        ask_pool = pools[1].clone();
    } else if offer_asset.info.equal(&pools[1].info) {
        offer_pool = pools[1].clone();
        ask_pool = pools[0].clone();
    } else {
        return Err(ContractError::AssetMismatch {});
    }

    // Get fee info from the factory
    let fee_info = query_fee_info(
        &deps.querier,
        config.factory_addr.clone(),
        config.pair_info.pair_type.clone(),
    )?;

    let offer_amount = offer_asset.amount;
    let (return_amount, spread_amount, commission_amount) = compute_swap(
        offer_pool.amount,
        ask_pool.amount,
        offer_amount,
        fee_info.total_fee_rate,
    )?;

    // Check the max spread limit (if it was specified)
    assert_max_spread(
        belief_price,
        max_spread,
        offer_amount,
        return_amount + commission_amount,
        spread_amount,
    )?;

    // Compute the tax for the receiving asset (if it is a native one)
    let return_asset = Asset {
        info: ask_pool.info.clone(),
        amount: return_amount,
    };

    let tax_amount = return_asset.compute_tax(&deps.querier)?;
    let receiver = to.unwrap_or_else(|| sender.clone());
    let mut messages: Vec<CosmosMsg> =
        vec![return_asset.into_msg(&deps.querier, receiver.clone())?];

    // Compute the Maker fee
    let mut maker_fee_amount = Uint128::new(0);
    if let Some(fee_address) = fee_info.fee_address {
        if let Some(f) = calculate_maker_fee(
            ask_pool.info.clone(),
            commission_amount,
            fee_info.maker_fee_rate,
        ) {
            messages.push(f.clone().into_msg(&deps.querier, fee_address)?);
            maker_fee_amount = f.amount;
        }
    }

    // Accumulate prices for the assets in the pool
    if let Some((price0_cumulative_new, price1_cumulative_new, block_time)) =
        accumulate_prices(env, &config, pools[0].amount, pools[1].amount)?
    {
        config.price0_cumulative_last = price0_cumulative_new;
        config.price1_cumulative_last = price1_cumulative_new;
        config.block_time_last = block_time;
        CONFIG.save(deps.storage, &config)?;
    }

    Ok(Response::new()
        .add_messages(
            // 1. send collateral tokens from the contract to a user
            // 2. send inactive commission fees to the Maker ontract
            messages,
        )
        .add_attribute("action", "swap")
        .add_attribute("sender", sender.as_str())
        .add_attribute("receiver", receiver.as_str())
        .add_attribute("offer_asset", offer_asset.info.to_string())
        .add_attribute("ask_asset", ask_pool.info.to_string())
        .add_attribute("offer_amount", offer_amount.to_string())
        .add_attribute("return_amount", return_amount.to_string())
        .add_attribute("tax_amount", tax_amount.to_string())
        .add_attribute("spread_amount", spread_amount.to_string())
        .add_attribute("commission_amount", commission_amount.to_string())
        .add_attribute("maker_fee_amount", maker_fee_amount.to_string()))
}

/// ## Description
/// Accumulate token prices for the assets in the pool.
/// Note that this function shifts **block_time** when any of the token prices is zero in order to not
/// fill an accumulator with a null price for that period.
/// ## Params
/// * **env** is an object of type [`Env`].
///
/// * **config** is an object of type [`Config`].
///
<<<<<<< HEAD
/// * **x** is the balance of asset[0] in the pool.
///
/// * **y** is the balance of asset[1] in the pool.
=======
/// * **x** is the balance of asset\[0\] within a pool
///
/// * **y** is the balance of asset\[1\] within a pool
>>>>>>> 5bb28f5d
pub fn accumulate_prices(
    env: Env,
    config: &Config,
    x: Uint128,
    y: Uint128,
) -> StdResult<Option<(Uint128, Uint128, u64)>> {
    let block_time = env.block.time.seconds();
    if block_time <= config.block_time_last {
        return Ok(None);
    }

    // We have to shift block_time when any price is zero in order to not fill an accumulator with a null price for that period
    let time_elapsed = Uint128::from(block_time - config.block_time_last);

    let mut pcl0 = config.price0_cumulative_last;
    let mut pcl1 = config.price1_cumulative_last;

    if !x.is_zero() && !y.is_zero() {
        let price_precision = Uint128::from(10u128.pow(TWAP_PRECISION.into()));
        pcl0 = config.price0_cumulative_last.wrapping_add(
            time_elapsed
                .checked_mul(price_precision)?
                .multiply_ratio(y, x),
        );
        pcl1 = config.price1_cumulative_last.wrapping_add(
            time_elapsed
                .checked_mul(price_precision)?
                .multiply_ratio(x, y),
        );
    };

    Ok(Some((pcl0, pcl1, block_time)))
}

/// ## Description
/// Calculates the maker commission according to specified pair parameters.
/// Returns a [`None`] if the Maker fee is zero, otherwise returns a [`Asset`] struct with the specified attributes.
/// ## Params
/// * **pool_info** is an object of type [`AssetInfo`]. Contains information about the pool asset for which the commission will be calculated.
///
/// * **commission_amount** is an object of type [`Env`]. This is the total amount of fees charged for a swap.
///
/// * **maker_commission_rate** is an object of type [`MessageInfo`]. This is the percentage of fees that go to the Maker contract.
pub fn calculate_maker_fee(
    pool_info: AssetInfo,
    commission_amount: Uint128,
    maker_commission_rate: Decimal,
) -> Option<Asset> {
    let maker_fee: Uint128 = commission_amount * maker_commission_rate;
    if maker_fee.is_zero() {
        return None;
    }

    Some(Asset {
        info: pool_info,
        amount: maker_fee,
    })
}

/// ## Description
/// Exposes all the queries available in the contract.
/// ## Params
/// * **deps** is an object of type [`Deps`].
///
/// * **_env** is an object of type [`Env`].
///
/// * **msg** is an object of type [`QueryMsg`].
///
/// ## Queries
/// * **QueryMsg::Pair {}** Returns information about the pair in an object of type [`PairInfo`].
///
/// * **QueryMsg::Pool {}** Returns information about the amount of assets in the pair contract as
/// well as the amount of LP tokens issued using an object of type [`PoolResponse`].
///
/// * **QueryMsg::Share { amount }** Returns the amount of assets that could be withdrawn from the pool
/// using a specific amount of LP tokens. The result is returned in a vector that contains objects of type [`Asset`].
///
/// * **QueryMsg::Simulation { offer_asset }** Returns the result of a swap simulation using a [`SimulationResponse`] object.
///
/// * **QueryMsg::ReverseSimulation { ask_asset }** Returns the result of a reverse swap simulation  using
/// a [`ReverseSimulationResponse`] object.
///
/// * **QueryMsg::CumulativePrices {}** Returns information about cumulative prices for the assets in the
/// pool using a [`CumulativePricesResponse`] object.
///
/// * **QueryMsg::Config {}** Returns the configuration for the pair contract using a [`ConfigResponse`] object.
#[cfg_attr(not(feature = "library"), entry_point)]
pub fn query(deps: Deps, env: Env, msg: QueryMsg) -> StdResult<Binary> {
    match msg {
        QueryMsg::Pair {} => to_binary(&query_pair_info(deps)?),
        QueryMsg::Pool {} => to_binary(&query_pool(deps)?),
        QueryMsg::Share { amount } => to_binary(&query_share(deps, amount)?),
        QueryMsg::Simulation { offer_asset } => to_binary(&query_simulation(deps, offer_asset)?),
        QueryMsg::ReverseSimulation { ask_asset } => {
            to_binary(&query_reverse_simulation(deps, ask_asset)?)
        }
        QueryMsg::CumulativePrices {} => to_binary(&query_cumulative_prices(deps, env)?),
        QueryMsg::Config {} => to_binary(&query_config(deps)?),
    }
}

/// ## Description
/// Returns information about the pair contract in an object of type [`PairInfo`].
/// ## Params
/// * **deps** is an object of type [`Deps`].
pub fn query_pair_info(deps: Deps) -> StdResult<PairInfo> {
    let config: Config = CONFIG.load(deps.storage)?;
    Ok(config.pair_info)
}

/// ## Description
/// Returns the amounts of assets in the pair contract as well as the amount of LP
/// tokens currently minted in an object of type [`PoolResponse`].
/// ## Params
/// * **deps** is an object of type [`Deps`].
pub fn query_pool(deps: Deps) -> StdResult<PoolResponse> {
    let config: Config = CONFIG.load(deps.storage)?;
    let (assets, total_share) = pool_info(deps, config)?;

    let resp = PoolResponse {
        assets,
        total_share,
    };

    Ok(resp)
}

/// ## Description
/// Returns the amount of assets that could be withdrawn from the pool using a specific amount of LP tokens.
/// The result is returned in a vector that contains objects of type [`Asset`].
/// ## Params
/// * **deps** is an object of type [`Deps`].
///
/// * **amount** is an object of type [`Uint128`]. This is the amount of LP tokens for which we calculate associated amounts of assets.
pub fn query_share(deps: Deps, amount: Uint128) -> StdResult<Vec<Asset>> {
    let config: Config = CONFIG.load(deps.storage)?;
    let (pools, total_share) = pool_info(deps, config)?;
    let refund_assets = get_share_in_assets(&pools, amount, total_share);

    Ok(refund_assets)
}

/// ## Description
/// Returns information about a swap simulation in a [`SimulationResponse`] object.
/// ## Params
/// * **deps** is an object of type [`Deps`].
///
/// * **offer_asset** is an object of type [`Asset`]. This is the asset to swap as well as an amount of the said asset.
pub fn query_simulation(deps: Deps, offer_asset: Asset) -> StdResult<SimulationResponse> {
    let config: Config = CONFIG.load(deps.storage)?;
    let contract_addr = config.pair_info.contract_addr.clone();

    let pools: [Asset; 2] = config.pair_info.query_pools(&deps.querier, contract_addr)?;

    let offer_pool: Asset;
    let ask_pool: Asset;
    if offer_asset.info.equal(&pools[0].info) {
        offer_pool = pools[0].clone();
        ask_pool = pools[1].clone();
    } else if offer_asset.info.equal(&pools[1].info) {
        offer_pool = pools[1].clone();
        ask_pool = pools[0].clone();
    } else {
        return Err(StdError::generic_err(
            "Given offer asset does not belong in the pair",
        ));
    }

    // Get fee info from the factory contract
    let fee_info = query_fee_info(
        &deps.querier,
        config.factory_addr,
        config.pair_info.pair_type,
    )?;

    let (return_amount, spread_amount, commission_amount) = compute_swap(
        offer_pool.amount,
        ask_pool.amount,
        offer_asset.amount,
        fee_info.total_fee_rate,
    )?;

    Ok(SimulationResponse {
        return_amount,
        spread_amount,
        commission_amount,
    })
}

/// ## Description
/// Returns information about a reverse swap simulation in a [`ReverseSimulationResponse`] object.
/// ## Params
/// * **deps** is an object of type [`Deps`].
///
/// * **ask_asset** is an object of type [`Asset`]. This is the asset to swap to as well as the desired
/// amount of ask assets to receive from the swap.
pub fn query_reverse_simulation(
    deps: Deps,
    ask_asset: Asset,
) -> StdResult<ReverseSimulationResponse> {
    let config: Config = CONFIG.load(deps.storage)?;
    let contract_addr = config.pair_info.contract_addr.clone();

    let pools: [Asset; 2] = config.pair_info.query_pools(&deps.querier, contract_addr)?;

    let offer_pool: Asset;
    let ask_pool: Asset;
    if ask_asset.info.equal(&pools[0].info) {
        ask_pool = pools[0].clone();
        offer_pool = pools[1].clone();
    } else if ask_asset.info.equal(&pools[1].info) {
        ask_pool = pools[1].clone();
        offer_pool = pools[0].clone();
    } else {
        return Err(StdError::generic_err(
            "Given ask asset doesn't belong to pairs",
        ));
    }

    // Get fee info from factory
    let fee_info = query_fee_info(
        &deps.querier,
        config.factory_addr,
        config.pair_info.pair_type,
    )?;

    let (offer_amount, spread_amount, commission_amount) = compute_offer_amount(
        offer_pool.amount,
        ask_pool.amount,
        ask_asset.amount,
        fee_info.total_fee_rate,
    )?;

    Ok(ReverseSimulationResponse {
        offer_amount,
        spread_amount,
        commission_amount,
    })
}

/// ## Description
/// Returns information about cumulative prices for the assets in the pool using a [`CumulativePricesResponse`] object.
/// ## Params
/// * **deps** is an object of type [`Deps`].
///
/// * **env** is an object of type [`Env`].
pub fn query_cumulative_prices(deps: Deps, env: Env) -> StdResult<CumulativePricesResponse> {
    let config: Config = CONFIG.load(deps.storage)?;
    let (assets, total_share) = pool_info(deps, config.clone())?;

    let mut price0_cumulative_last = config.price0_cumulative_last;
    let mut price1_cumulative_last = config.price1_cumulative_last;

    if let Some((price0_cumulative_new, price1_cumulative_new, _)) =
        accumulate_prices(env, &config, assets[0].amount, assets[1].amount)?
    {
        price0_cumulative_last = price0_cumulative_new;
        price1_cumulative_last = price1_cumulative_new;
    }

    let resp = CumulativePricesResponse {
        assets,
        total_share,
        price0_cumulative_last,
        price1_cumulative_last,
    };

    Ok(resp)
}

/// ## Description
/// Returns the pair contract configuration in a [`ConfigResponse`] object.
/// ## Params
/// * **deps** is an object of type [`Deps`].
pub fn query_config(deps: Deps) -> StdResult<ConfigResponse> {
    let config: Config = CONFIG.load(deps.storage)?;
    Ok(ConfigResponse {
        block_time_last: config.block_time_last,
        params: None,
    })
}

/// ## Description
<<<<<<< HEAD
/// Returns an amount of coins. For each coin in the specified vector, if the coin is null, we return [`zero`],
/// otherwise we return the specified coin amount.
=======
/// Returns an amount in the coin if the coin is found, otherwise returns `Uint128::zero()`.
>>>>>>> 5bb28f5d
/// ## Params
/// * **coins** is an array of [`Coin`] type items. This is a list of coins for which we return amounts.
///
/// * **denom** is an object of type [`String`]. This is the denomination used for the coins.
pub fn amount_of(coins: &[Coin], denom: String) -> Uint128 {
    match coins.iter().find(|x| x.denom == denom) {
        Some(coin) => coin.amount,
        None => Uint128::zero(),
    }
}

/// ## Description
/// Returns the result of a swap.
/// ## Params
/// * **offer_pool** is an object of type [`Uint128`]. This is the total amount of offer assets in the pool.
///
/// * **ask_pool** is an object of type [`Uint128`]. This is the total amount of ask assets in the pool.
///
/// * **offer_amount** is an object of type [`Uint128`]. This is the amount of offer assets to swap.
///
/// * **commission_rate** is an object of type [`Decimal`]. This is the total amount of fees charged for the swap.
pub fn compute_swap(
    offer_pool: Uint128,
    ask_pool: Uint128,
    offer_amount: Uint128,
    commission_rate: Decimal,
) -> StdResult<(Uint128, Uint128, Uint128)> {
    let offer_pool: Uint256 = offer_pool.into();
    let ask_pool: Uint256 = ask_pool.into();
    let offer_amount: Uint256 = offer_amount.into();
    let commission_rate: Decimal256 = commission_rate.into();

    // offer => ask
    // ask_amount = (ask_pool - cp / (offer_pool + offer_amount))
    let cp: Uint256 = offer_pool * ask_pool;
    let return_amount: Uint256 = (Decimal256::from_uint256(ask_pool)
        - Decimal256::from_ratio(cp, offer_pool + offer_amount))
        * Uint256::one();

    // Calculate spread & commission
    let spread_amount: Uint256 =
        (offer_amount * Decimal256::from_ratio(ask_pool, offer_pool)) - return_amount;
    let commission_amount: Uint256 = return_amount * commission_rate;

    // The commision (minus the part that goes to the Maker contract) will be absorbed by the pool
    let return_amount: Uint256 = return_amount - commission_amount;
    Ok((
        return_amount.into(),
        spread_amount.into(),
        commission_amount.into(),
    ))
}

/// ## Description
/// Returns an amount of offer assets for a specified amount of ask assets.
/// ## Params
/// * **offer_pool** is an object of type [`Uint128`]. This is the total amount of offer assets in the pool.
///
/// * **ask_pool** is an object of type [`Uint128`]. This is the total amount of ask assets in the pool.
///
/// * **ask_amount** is an object of type [`Uint128`]. This is the amount of ask assets to swap to.
///
/// * **commission_rate** is an object of type [`Decimal`]. This is the total amount of fees charged for the swap.
fn compute_offer_amount(
    offer_pool: Uint128,
    ask_pool: Uint128,
    ask_amount: Uint128,
    commission_rate: Decimal,
) -> StdResult<(Uint128, Uint128, Uint128)> {
    // ask => offer
    // offer_amount = cp / (ask_pool - ask_amount / (1 - commission_rate)) - offer_pool
    let cp = Uint256::from(offer_pool) * Uint256::from(ask_pool);
    let one_minus_commission = Decimal256::one() - Decimal256::from(commission_rate);
    let inv_one_minus_commission: Decimal = (Decimal256::one() / one_minus_commission).into();

    let offer_amount: Uint128 = Uint128::from(cp.multiply_ratio(
        Uint256::one(),
        Uint256::from(ask_pool.checked_sub(ask_amount * inv_one_minus_commission)?),
    ))
    .checked_sub(offer_pool)?;

    let before_commission_deduction = ask_amount * inv_one_minus_commission;
    let spread_amount = (offer_amount * Decimal::from_ratio(ask_pool, offer_pool))
        .checked_sub(before_commission_deduction)
        .unwrap_or_else(|_| Uint128::zero());
    let commission_amount = before_commission_deduction * commission_rate;
    Ok((offer_amount, spread_amount, commission_amount))
}

/// ## Description
/// Returns a [`ContractError`] on failure.
/// If `belief_price` and `max_spread` are both specified, we compute a new spread,
/// otherwise we just use the swap spread to check `max_spread`.
/// ## Params
/// * **belief_price** is an object of type [`Option<Decimal>`]. This is the belief price used in the swap.
///
/// * **max_spread** is an object of type [`Option<Decimal>`]. This is the
/// max spread allowed so that the swap can be executed successfuly.
///
/// * **offer_amount** is an object of type [`Uint128`]. This is the amount of assets to swap.
///
/// * **return_amount** is an object of type [`Uint128`]. This is the amount of assets to receive from the swap.
///
/// * **spread_amount** is an object of type [`Uint128`]. This is the spread used in the swap.
pub fn assert_max_spread(
    belief_price: Option<Decimal>,
    max_spread: Option<Decimal>,
    offer_amount: Uint128,
    return_amount: Uint128,
    spread_amount: Uint128,
) -> Result<(), ContractError> {
    let default_spread = Decimal::from_str(DEFAULT_SLIPPAGE)?;
    let max_allowed_spread = Decimal::from_str(MAX_ALLOWED_SLIPPAGE)?;

    let max_spread = max_spread.unwrap_or(default_spread);
    if max_spread.gt(&max_allowed_spread) {
        return Err(ContractError::AllowedSpreadAssertion {});
    }

    if let Some(belief_price) = belief_price {
        let expected_return =
            offer_amount * Decimal::from(Decimal256::one() / Decimal256::from(belief_price));
        let spread_amount = expected_return
            .checked_sub(return_amount)
            .unwrap_or_else(|_| Uint128::zero());

        if return_amount < expected_return
            && Decimal::from_ratio(spread_amount, expected_return) > max_spread
        {
            return Err(ContractError::MaxSpreadAssertion {});
        }
    } else if Decimal::from_ratio(spread_amount, return_amount + spread_amount) > max_spread {
        return Err(ContractError::MaxSpreadAssertion {});
    }

    Ok(())
}

/// ## Description
/// This is an internal function that enforces slippage tolerance for swaps.
/// Returns a [`ContractError`] on failure, otherwise returns [`Ok`].
/// ## Params
/// * **slippage_tolerance** is an object of type [`Option<Decimal>`]. This is the slippage tolerance to enforce.
///
/// * **deposits** are an array of [`Uint128`] type items. These are offer and ask amounts for a swap.
///
/// * **pools** are an array of [`Asset`] type items. These are total amounts of assets in the pool.
fn assert_slippage_tolerance(
    slippage_tolerance: Option<Decimal>,
    deposits: &[Uint128; 2],
    pools: &[Asset; 2],
) -> Result<(), ContractError> {
    let default_slippage = Decimal::from_str(DEFAULT_SLIPPAGE)?;
    let max_allowed_slippage = Decimal::from_str(MAX_ALLOWED_SLIPPAGE)?;

    let slippage_tolerance = slippage_tolerance.unwrap_or(default_slippage);
    if slippage_tolerance.gt(&max_allowed_slippage) {
        return Err(ContractError::AllowedSpreadAssertion {});
    }

    let slippage_tolerance: Decimal256 = slippage_tolerance.into();
    let one_minus_slippage_tolerance = Decimal256::one() - slippage_tolerance;
    let deposits: [Uint256; 2] = [deposits[0].into(), deposits[1].into()];
    let pools: [Uint256; 2] = [pools[0].amount.into(), pools[1].amount.into()];

    // Ensure each price does not change more than what the slippage tolerance allows
    if Decimal256::from_ratio(deposits[0], deposits[1]) * one_minus_slippage_tolerance
        > Decimal256::from_ratio(pools[0], pools[1])
        || Decimal256::from_ratio(deposits[1], deposits[0]) * one_minus_slippage_tolerance
            > Decimal256::from_ratio(pools[1], pools[0])
    {
        return Err(ContractError::MaxSlippageAssertion {});
    }

    Ok(())
}

/// ## Description
/// Used for the contract migration. Returns a default object of type [`Response`].
/// ## Params
/// * **_deps** is an object of type [`DepsMut`].
///
/// * **_env** is an object of type [`Env`].
///
/// * **_msg** is an object of type [`MigrateMsg`].
#[cfg_attr(not(feature = "library"), entry_point)]
pub fn migrate(_deps: DepsMut, _env: Env, _msg: MigrateMsg) -> StdResult<Response> {
    Ok(Response::default())
}

/// ## Description
/// Returns the total amount of assets in the poo las well as the total amount of LP tokens currently minted.
/// ## Params
/// * **deps** is an object of type [`Deps`].
///
/// * **config** is an object of type [`Config`].
pub fn pool_info(deps: Deps, config: Config) -> StdResult<([Asset; 2], Uint128)> {
    let contract_addr = config.pair_info.contract_addr.clone();
    let pools: [Asset; 2] = config.pair_info.query_pools(&deps.querier, contract_addr)?;
    let total_share: Uint128 = query_supply(&deps.querier, config.pair_info.liquidity_token)?;

    Ok((pools, total_share))
}<|MERGE_RESOLUTION|>--- conflicted
+++ resolved
@@ -730,15 +730,9 @@
 ///
 /// * **config** is an object of type [`Config`].
 ///
-<<<<<<< HEAD
-/// * **x** is the balance of asset[0] in the pool.
-///
-/// * **y** is the balance of asset[1] in the pool.
-=======
-/// * **x** is the balance of asset\[0\] within a pool
-///
-/// * **y** is the balance of asset\[1\] within a pool
->>>>>>> 5bb28f5d
+/// * **x** is the balance of asset\[\0] in the pool.
+///
+/// * **y** is the balance of asset\[\1] in the pool.
 pub fn accumulate_prices(
     env: Env,
     config: &Config,
@@ -774,7 +768,7 @@
 }
 
 /// ## Description
-/// Calculates the maker commission according to specified pair parameters.
+/// Calculates the amount of fees the Maker contract gets according to specified pair parameters.
 /// Returns a [`None`] if the Maker fee is zero, otherwise returns a [`Asset`] struct with the specified attributes.
 /// ## Params
 /// * **pool_info** is an object of type [`AssetInfo`]. Contains information about the pool asset for which the commission will be calculated.
@@ -1022,12 +1016,8 @@
 }
 
 /// ## Description
-<<<<<<< HEAD
-/// Returns an amount of coins. For each coin in the specified vector, if the coin is null, we return [`zero`],
+/// Returns an amount of coins. For each coin in the specified vector, if the coin is null, we return `Uint128::zero()`,
 /// otherwise we return the specified coin amount.
-=======
-/// Returns an amount in the coin if the coin is found, otherwise returns `Uint128::zero()`.
->>>>>>> 5bb28f5d
 /// ## Params
 /// * **coins** is an array of [`Coin`] type items. This is a list of coins for which we return amounts.
 ///
