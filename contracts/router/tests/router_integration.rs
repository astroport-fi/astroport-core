#![cfg(not(tarpaulin_include))]

use cosmwasm_std::{coins, from_json, to_json_binary, Addr, Decimal, Empty, StdError, Uint128};
use cw20::{BalanceResponse, Cw20ExecuteMsg, Cw20QueryMsg};

use astroport::asset::{native_asset_info, token_asset_info, AssetInfo};
use astroport::factory::PairType;
use astroport::pair_concentrated::ConcentratedPoolParams;
use astroport::router::{
    ExecuteMsg, InstantiateMsg, QueryMsg, SimulateSwapOperationsResponse, SwapOperation,
    SwapResponseData,
};
use astroport_router::error::ContractError;
use astroport_test::convert::f64_to_dec;
use astroport_test::cw_multi_test::{AppBuilder, Contract, ContractWrapper, Executor};
use astroport_test::modules::stargate::{MockStargate, StargateApp as App};

use crate::factory_helper::{instantiate_token, mint, mint_native, FactoryHelper};

mod factory_helper;

fn router_contract() -> Box<dyn Contract<Empty>> {
    Box::new(
        ContractWrapper::new_with_empty(
            astroport_router::contract::execute,
            astroport_router::contract::instantiate,
            astroport_router::contract::query,
        )
        .with_reply_empty(astroport_router::contract::reply),
    )
}

fn mock_app() -> App {
    AppBuilder::new_custom()
        .with_stargate(MockStargate::default())
        .build(|_, _, _| {})
}

#[test]
fn router_does_not_enforce_spread_assertion() {
    let mut app = mock_app();

    let owner = Addr::unchecked("owner");
    let mut helper = FactoryHelper::init(&mut app, &owner);

    let token_x = instantiate_token(&mut app, helper.cw20_token_code_id, &owner, "TOX", None);
    let token_y = instantiate_token(&mut app, helper.cw20_token_code_id, &owner, "TOY", None);
    let token_z = instantiate_token(&mut app, helper.cw20_token_code_id, &owner, "TOZ", None);

    for (a, b, typ, liq) in [
        (&token_x, &token_y, PairType::Xyk {}, 100_000_000000),
        (&token_y, &token_z, PairType::Stable {}, 1_000_000_000000),
    ] {
        let pair = helper
            .create_pair(
                &mut app,
                &owner,
                typ,
                [token_asset_info(a.clone()), token_asset_info(b.clone())],
                None,
            )
            .unwrap();
        mint(&mut app, &owner, a, liq, &pair).unwrap();
        mint(&mut app, &owner, b, liq, &pair).unwrap();
    }

    let router_code = app.store_code(router_contract());
    let router = app
        .instantiate_contract(
            router_code,
            owner.clone(),
            &InstantiateMsg {
                astroport_factory: helper.factory.to_string(),
            },
            &[],
            "router",
            None,
        )
        .unwrap();

    // Triggering swap with a huge spread fees
    mint(&mut app, &owner, &token_x, 50_000_000000, &owner).unwrap();
    let resp = app
        .execute_contract(
            owner.clone(),
            token_x.clone(),
            &Cw20ExecuteMsg::Send {
                contract: router.to_string(),
                amount: 50_000_000000u128.into(),
                msg: to_json_binary(&ExecuteMsg::ExecuteSwapOperations {
                    operations: vec![
                        SwapOperation::AstroSwap {
                            offer_asset_info: token_asset_info(token_x.clone()),
                            ask_asset_info: token_asset_info(token_y.clone()),
                        },
                        SwapOperation::AstroSwap {
                            offer_asset_info: token_asset_info(token_y.clone()),
                            ask_asset_info: token_asset_info(token_z.clone()),
                        },
                    ],
                    minimum_receive: None,
                    to: None,
                    max_spread: None,
                })
                .unwrap(),
            },
            &[],
        )
        .unwrap();

    // We can't set data in response if the first message dispatched from cw20 contract
    assert!(
        resp.data.is_none(),
        "Unexpected data set after cw20 send hook"
    );

    // However, single hop will still enforce spread assertion
    mint(&mut app, &owner, &token_x, 50_000_000000, &owner).unwrap();
    let err = app
        .execute_contract(
            owner.clone(),
            token_x.clone(),
            &Cw20ExecuteMsg::Send {
                contract: router.to_string(),
                amount: 50_000_000000u128.into(),
                msg: to_json_binary(&ExecuteMsg::ExecuteSwapOperations {
                    operations: vec![SwapOperation::AstroSwap {
                        offer_asset_info: token_asset_info(token_x.clone()),
                        ask_asset_info: token_asset_info(token_y.clone()),
                    }],
                    minimum_receive: None,
                    to: None,
                    max_spread: None,
                })
                .unwrap(),
            },
            &[],
        )
        .unwrap_err();
    assert_eq!(
        astroport_pair::error::ContractError::MaxSpreadAssertion {},
        err.downcast().unwrap()
    )
}

#[test]
fn route_through_pairs_with_natives() {
    let mut app = mock_app();

    let owner = Addr::unchecked("owner");
    let mut helper = FactoryHelper::init(&mut app, &owner);

    let denom_x = "denom_x";
    let denom_y = "denom_y";
    let denom_z = "denom_z";

    for (a, b, typ, liq) in [
        (&denom_x, &denom_y, PairType::Xyk {}, 100_000_000000),
        (&denom_y, &denom_z, PairType::Stable {}, 1_000_000_000000),
    ] {
        let pair = helper
            .create_pair(
                &mut app,
                &owner,
                typ,
                [
                    native_asset_info(a.to_string()),
                    native_asset_info(b.to_string()),
                ],
                None,
            )
            .unwrap();
        mint_native(&mut app, a, liq, &pair).unwrap();
        mint_native(&mut app, b, liq, &pair).unwrap();
    }

    let router_code = app.store_code(router_contract());
    let router = app
        .instantiate_contract(
            router_code,
            owner.clone(),
            &InstantiateMsg {
                astroport_factory: helper.factory.to_string(),
            },
            &[],
            "router",
            None,
        )
        .unwrap();

    // Sanity checks

    let err = app
        .execute_contract(
            owner.clone(),
            router.clone(),
            &ExecuteMsg::ExecuteSwapOperation {
                operation: SwapOperation::AstroSwap {
                    offer_asset_info: native_asset_info(denom_x.to_string()),
                    ask_asset_info: native_asset_info(denom_y.to_string()),
                },
                to: None,
                max_spread: None,
                single: false,
            },
            &[],
        )
        .unwrap_err();
    assert_eq!(
        err.downcast::<ContractError>().unwrap(),
        ContractError::Unauthorized {}
    );
    let err = app
        .execute_contract(
            owner.clone(),
            router.clone(),
            &ExecuteMsg::ExecuteSwapOperations {
                operations: vec![SwapOperation::NativeSwap {
                    offer_denom: denom_x.to_string(),
                    ask_denom: denom_y.to_string(),
                }],
                to: None,
                max_spread: None,
                minimum_receive: None,
            },
            &[],
        )
        .unwrap_err();
    assert_eq!(
        err.downcast::<ContractError>().unwrap(),
        ContractError::NativeSwapNotSupported {}
    );

    let err = app
        .execute_contract(
            owner.clone(),
            router.clone(),
            &ExecuteMsg::ExecuteSwapOperations {
                operations: vec![SwapOperation::AstroSwap {
                    offer_asset_info: native_asset_info(denom_x.to_string()),
                    ask_asset_info: native_asset_info(denom_x.to_string()),
                }],
                to: None,
                max_spread: None,
                minimum_receive: None,
            },
            &[],
        )
        .unwrap_err();
    assert_eq!(
        err.downcast::<ContractError>().unwrap(),
        ContractError::DoublingAssetsPath {
            offer_asset: denom_x.to_string(),
            ask_asset: denom_x.to_string()
        }
    );

    // End sanity checks

    mint_native(&mut app, &denom_x, 50_000_000000, &owner).unwrap();
    let resp = app
        .execute_contract(
            owner.clone(),
            router.clone(),
            &ExecuteMsg::ExecuteSwapOperations {
                operations: vec![
                    SwapOperation::AstroSwap {
                        offer_asset_info: native_asset_info(denom_x.to_string()),
                        ask_asset_info: native_asset_info(denom_y.to_string()),
                    },
                    SwapOperation::AstroSwap {
                        offer_asset_info: native_asset_info(denom_y.to_string()),
                        ask_asset_info: native_asset_info(denom_z.to_string()),
                    },
                ],
                minimum_receive: None,
                to: None,
                max_spread: None,
            },
            &coins(50_000_000000, denom_x),
        )
        .unwrap();

    let resp_data: SwapResponseData = from_json(&resp.data.unwrap()).unwrap();

    assert_eq!(resp_data.return_amount.u128(), 32_258_064515);

    mint_native(&mut app, &denom_x, 50_000_000000, &owner).unwrap();
    let err = app
        .execute_contract(
            owner.clone(),
            router,
            &ExecuteMsg::ExecuteSwapOperations {
                operations: vec![
                    SwapOperation::AstroSwap {
                        offer_asset_info: native_asset_info(denom_x.to_string()),
                        ask_asset_info: native_asset_info(denom_y.to_string()),
                    },
                    SwapOperation::AstroSwap {
                        offer_asset_info: native_asset_info(denom_y.to_string()),
                        ask_asset_info: native_asset_info(denom_z.to_string()),
                    },
                ],
                minimum_receive: Some(50_000_000000u128.into()), // <--- enforcing minimum receive with 1:1 rate (which practically impossible)
                to: None,
                max_spread: None,
            },
            &coins(50_000_000000, denom_x),
        )
        .unwrap_err();

    assert_eq!(
        err.downcast::<ContractError>().unwrap(),
        ContractError::AssertionMinimumReceive {
            receive: 50_000_000000u128.into(),
            amount: 15_360_983102u128.into()
        }
    );
}

#[test]
fn test_swap_route() {
    let mut app = mock_app();
    let owner = Addr::unchecked("owner");
    let mut helper = FactoryHelper::init(&mut app, &owner);
    let astro = instantiate_token(&mut app, helper.cw20_token_code_id, &owner, "astro", None);
    let inj = instantiate_token(&mut app, helper.cw20_token_code_id, &owner, "inj", None);
    let atom = instantiate_token(&mut app, helper.cw20_token_code_id, &owner, "atom", None);
    let osmo = instantiate_token(&mut app, helper.cw20_token_code_id, &owner, "osmo", None);

    for (a, b, typ, liq) in [
        (&astro, &inj, PairType::Xyk {}, 100_000_000000),
        (&inj, &osmo, PairType::Xyk {}, 100_000_000000),
        (&atom, &osmo, PairType::Xyk {}, 100_000_000000),
    ] {
        let pair = helper
            .create_pair(
                &mut app,
                &owner,
                typ,
                [token_asset_info(a.clone()), token_asset_info(b.clone())],
                None,
            )
            .unwrap();
        mint(&mut app, &owner, a, liq, &pair).unwrap();
        mint(&mut app, &owner, b, liq, &pair).unwrap();
    }
    let router_code = app.store_code(router_contract());
    let router = app
        .instantiate_contract(
            router_code,
            owner.clone(),
            &InstantiateMsg {
                astroport_factory: helper.factory.to_string(),
            },
            &[],
            "router",
            None,
        )
        .unwrap();

    let swap_amount = Uint128::new(10_000_000);

    // Try to swap with a bad batch of path
    // route: astro -> inj, atom -> osmo
    let swap_operations = vec![
        SwapOperation::AstroSwap {
            offer_asset_info: AssetInfo::Token {
                contract_addr: astro.clone(),
            },
            ask_asset_info: AssetInfo::Token {
                contract_addr: inj.clone(),
            },
        },
        SwapOperation::AstroSwap {
            offer_asset_info: AssetInfo::Token {
                contract_addr: atom.clone(),
            },
            ask_asset_info: AssetInfo::Token {
                contract_addr: osmo.clone(),
            },
        },
    ];

    let err = app
        .wrap()
        .query_wasm_smart::<SimulateSwapOperationsResponse>(
            router.clone(),
            &QueryMsg::SimulateSwapOperations {
                offer_amount: swap_amount,
                operations: swap_operations.clone(),
            },
        )
        .unwrap_err();
    assert_eq!(
        err,
        StdError::generic_err(
            "Querier contract error: The next offer asset must be \
    the same as the previous ask asset; contract3 --> contract4 --> contract5"
        )
    );

    // swap astro for osmo
    // route: astro -> inj, inj -> osmo, osmo -> atom, atom -> osmo
    let swap_operations = vec![
        SwapOperation::AstroSwap {
            offer_asset_info: AssetInfo::Token {
                contract_addr: astro.clone(),
            },
            ask_asset_info: AssetInfo::Token {
                contract_addr: inj.clone(),
            },
        },
        SwapOperation::AstroSwap {
            offer_asset_info: AssetInfo::Token {
                contract_addr: inj.clone(),
            },
            ask_asset_info: AssetInfo::Token {
                contract_addr: osmo.clone(),
            },
        },
        SwapOperation::AstroSwap {
            offer_asset_info: AssetInfo::Token {
                contract_addr: osmo.clone(),
            },
            ask_asset_info: AssetInfo::Token {
                contract_addr: atom.clone(),
            },
        },
        SwapOperation::AstroSwap {
            offer_asset_info: AssetInfo::Token {
                contract_addr: atom.clone(),
            },
            ask_asset_info: AssetInfo::Token {
                contract_addr: osmo.clone(),
            },
        },
    ];

    // the simulation succeeds
    let simulate_res: SimulateSwapOperationsResponse = app
        .wrap()
        .query_wasm_smart(
            router.clone(),
            &QueryMsg::SimulateSwapOperations {
                offer_amount: swap_amount,
                operations: swap_operations.clone(),
            },
        )
        .unwrap();

    assert_eq!(simulate_res.amount, Uint128::new(9996000));
    println!(
        "0. User simulate swap, expected return amount: {:?}",
        simulate_res.amount
    );

    let user = Addr::unchecked("user");
    mint(&mut app, &owner, &astro, swap_amount.u128(), &user).unwrap();

    // query balance
    let balance_res: BalanceResponse = app
        .wrap()
        .query_wasm_smart(
            astro.clone(),
            &Cw20QueryMsg::Balance {
                address: user.to_string(),
            },
        )
        .unwrap();
    assert_eq!(balance_res.balance, swap_amount);

    // swap
    app.execute_contract(
        user.clone(),
        astro.clone(),
        &Cw20ExecuteMsg::Send {
            contract: router.to_string(),
            amount: swap_amount,
            msg: to_json_binary(&ExecuteMsg::ExecuteSwapOperations {
                operations: swap_operations.clone(),
                minimum_receive: None,
                to: None,
                max_spread: None,
            })
            .unwrap(),
        },
        &[],
    )
    .unwrap();

    let attacker = Addr::unchecked("attacker");
    let donated_atom: u128 = 1;

    mint(&mut app, &owner, &atom, donated_atom, &attacker).unwrap();

    // attacker donates little amount to router contract
    app.execute_contract(
        attacker.clone(),
        atom.clone(),
        &Cw20ExecuteMsg::Transfer {
            recipient: router.to_string(),
            amount: Uint128::new(donated_atom),
        },
        &[],
    )
    .unwrap();

    // query balance
    let balance_res: BalanceResponse = app
        .wrap()
        .query_wasm_smart(
            atom.clone(),
            &Cw20QueryMsg::Balance {
                address: router.to_string(),
            },
        )
        .unwrap();
    assert_eq!(balance_res.balance, Uint128::new(1));

    // query balance
    let balance_res: BalanceResponse = app
        .wrap()
        .query_wasm_smart(
            astro.clone(),
            &Cw20QueryMsg::Balance {
                address: user.to_string(),
            },
        )
        .unwrap();
    assert_eq!(balance_res.balance, Uint128::zero());

    // query balance
    let balance_res: BalanceResponse = app
        .wrap()
        .query_wasm_smart(
            osmo.clone(),
            &Cw20QueryMsg::Balance {
                address: user.to_string(),
            },
        )
        .unwrap();
    assert_eq!(balance_res.balance, Uint128::new(9997999));

    // query balance
    let balance_res: BalanceResponse = app
        .wrap()
        .query_wasm_smart(
            osmo.clone(),
            &Cw20QueryMsg::Balance {
                address: router.to_string(),
            },
        )
        .unwrap();
    assert_eq!(balance_res.balance, Uint128::zero());

    // mint more astro to user
    mint(&mut app, &owner, &astro, swap_amount.u128(), &user).unwrap();

    // victim tx gets executed. Assume user provide `minimum_receive` as `None`"
    app.execute_contract(
        user.clone(),
        astro.clone(),
        &Cw20ExecuteMsg::Send {
            contract: router.to_string(),
            amount: swap_amount,
            msg: to_json_binary(&ExecuteMsg::ExecuteSwapOperations {
                operations: swap_operations.clone(),
                minimum_receive: None,
                to: None,
                max_spread: None,
            })
            .unwrap(),
        },
        &[],
    )
    .unwrap();

    // Query victim balance
    let balance_res: BalanceResponse = app
        .wrap()
        .query_wasm_smart(
            astro.clone(),
            &Cw20QueryMsg::Balance {
                address: user.to_string(),
            },
        )
        .unwrap();
    assert_eq!(balance_res.balance, Uint128::zero());

    let balance_res: BalanceResponse = app
        .wrap()
        .query_wasm_smart(
            atom.clone(),
            &Cw20QueryMsg::Balance {
                address: user.to_string(),
            },
        )
        .unwrap();
    assert_eq!(balance_res.balance, Uint128::zero());

    let balance_res: BalanceResponse = app
        .wrap()
        .query_wasm_smart(
            osmo.clone(),
            &Cw20QueryMsg::Balance {
                address: user.to_string(),
            },
        )
        .unwrap();
    assert_eq!(balance_res.balance, Uint128::new(19992001));

    // Query router contract balance
    let balance_res: BalanceResponse = app
        .wrap()
        .query_wasm_smart(
            astro.clone(),
            &Cw20QueryMsg::Balance {
                address: router.to_string(),
            },
        )
        .unwrap();
    assert_eq!(balance_res.balance, Uint128::zero());

    let balance_res: BalanceResponse = app
        .wrap()
        .query_wasm_smart(
            atom.clone(),
            &Cw20QueryMsg::Balance {
                address: router.to_string(),
            },
        )
        .unwrap();
    assert_eq!(balance_res.balance, Uint128::zero());

    let balance_res: BalanceResponse = app
        .wrap()
        .query_wasm_smart(
            osmo.clone(),
            &Cw20QueryMsg::Balance {
                address: router.to_string(),
            },
        )
        .unwrap();
    println!("OSMO router balance: {:?}", balance_res.balance);

    // attacker try back-runs the tx and withdraw nothing
    let err = app
        .execute_contract(
            attacker.clone(),
            router.clone(),
            &ExecuteMsg::ExecuteSwapOperations {
                operations: vec![SwapOperation::AstroSwap {
                    offer_asset_info: AssetInfo::Token {
                        contract_addr: osmo.clone(),
                    },
                    ask_asset_info: AssetInfo::Token {
                        contract_addr: atom.clone(),
                    },
                }],
                minimum_receive: Some(Uint128::new(9_997_000)),
                to: None,
                max_spread: None,
            },
            &[],
        )
        .unwrap_err();
    assert_eq!(
        err.root_cause().to_string(),
        "Generic error: Swap amount must not be zero"
    );

    // Query attacker balance and calculate profit
    let balance_res: BalanceResponse = app
        .wrap()
        .query_wasm_smart(
            astro.clone(),
            &Cw20QueryMsg::Balance {
                address: attacker.to_string(),
            },
        )
        .unwrap();
    assert_eq!(balance_res.balance, Uint128::zero());

    let balance_res: BalanceResponse = app
        .wrap()
        .query_wasm_smart(
            atom.clone(),
            &Cw20QueryMsg::Balance {
                address: attacker.to_string(),
            },
        )
        .unwrap();

    println!("ATOM attacker balance: {:?}", balance_res.balance);
    println!("Donated ATOM: {:?}", donated_atom);

    let profit = balance_res
        .balance
        .saturating_sub(Uint128::new(donated_atom));
    println!("Attacker's profit: {:?}", profit);

    let balance_res: BalanceResponse = app
        .wrap()
        .query_wasm_smart(
            osmo.clone(),
            &Cw20QueryMsg::Balance {
                address: attacker.to_string(),
            },
        )
        .unwrap();
    assert_eq!(balance_res.balance, Uint128::zero());

    // double check router contract have no funds left
    let balance_res: BalanceResponse = app
        .wrap()
        .query_wasm_smart(
            astro.clone(),
            &Cw20QueryMsg::Balance {
                address: router.to_string(),
            },
        )
        .unwrap();
    assert_eq!(balance_res.balance, Uint128::zero());

    let balance_res: BalanceResponse = app
        .wrap()
        .query_wasm_smart(
            atom.clone(),
            &Cw20QueryMsg::Balance {
                address: router.to_string(),
            },
        )
        .unwrap();
    assert_eq!(balance_res.balance, Uint128::zero());

    let balance_res: BalanceResponse = app
        .wrap()
        .query_wasm_smart(
            osmo.clone(),
            &Cw20QueryMsg::Balance {
                address: router.to_string(),
            },
        )
        .unwrap();
    assert_eq!(balance_res.balance, Uint128::zero());

    /* -------------------------------------------------------------------------------------------
    2. lets try attack with minimum_receive as Some(_).
    -------------------------------------------------------------------------------------------*/
    println!("\n2. Assume user provide `minimum_receive` as `Some(_)`");

    mint(&mut app, &owner, &astro, swap_amount.u128(), &user).unwrap();

    // query balance
    let balance_res: BalanceResponse = app
        .wrap()
        .query_wasm_smart(
            astro.clone(),
            &Cw20QueryMsg::Balance {
                address: user.to_string(),
            },
        )
        .unwrap();
    assert_eq!(balance_res.balance, swap_amount);

    // attacker2 front-run tx
    let attacker2 = Addr::unchecked("attacker2");

    // assume the market is bad and user wants to get as much as they can
    let donated_atom = Uint128::new(9_000_000);

    // attacker2 donate funds
    mint(&mut app, &owner, &atom, donated_atom.u128(), &attacker2).unwrap();

    app.execute_contract(
        attacker2.clone(),
        atom.clone(),
        &Cw20ExecuteMsg::Transfer {
            recipient: router.to_string(),
            amount: donated_atom,
        },
        &[],
    )
    .unwrap();

    // victim tx gets executed
    app.execute_contract(
        user.clone(),
        astro.clone(),
        &Cw20ExecuteMsg::Send {
            contract: router.to_string(),
            amount: swap_amount,
            msg: to_json_binary(&ExecuteMsg::ExecuteSwapOperations {
                operations: swap_operations.clone(),
                minimum_receive: Some(donated_atom),
                to: None,
                max_spread: None,
            })
            .unwrap(),
        },
        &[],
    )
    .unwrap();

    // query router contract
    let balance_res: BalanceResponse = app
        .wrap()
        .query_wasm_smart(
            astro.clone(),
            &Cw20QueryMsg::Balance {
                address: router.to_string(),
            },
        )
        .unwrap();
    println!("ASTRO router balance: {:?}", balance_res.balance);

    let balance_res: BalanceResponse = app
        .wrap()
        .query_wasm_smart(
            atom.clone(),
            &Cw20QueryMsg::Balance {
                address: router.to_string(),
            },
        )
        .unwrap();
    println!("ATOM router balance: {:?}", balance_res.balance);

    let balance_res: BalanceResponse = app
        .wrap()
        .query_wasm_smart(
            osmo.clone(),
            &Cw20QueryMsg::Balance {
                address: router.to_string(),
            },
        )
        .unwrap();
    println!("OSMO router balance: {:?}", balance_res.balance);

    // attacker back-runs tx to withdraw funds
    let err = app
        .execute_contract(
            attacker2.clone(),
            router.clone(),
            &ExecuteMsg::ExecuteSwapOperations {
                operations: vec![SwapOperation::AstroSwap {
                    offer_asset_info: AssetInfo::Token {
                        contract_addr: osmo.clone(),
                    },
                    ask_asset_info: AssetInfo::Token {
                        contract_addr: atom.clone(),
                    },
                }],
                minimum_receive: None,
                to: None,
                max_spread: None,
            },
            &[],
        )
        .unwrap_err();
    assert_eq!(
        err.root_cause().to_string(),
        "Generic error: Swap amount must not be zero"
    );

    let balance_res: BalanceResponse = app
        .wrap()
        .query_wasm_smart(
            astro.clone(),
            &Cw20QueryMsg::Balance {
                address: attacker2.to_string(),
            },
        )
        .unwrap();
    assert_eq!(balance_res.balance, Uint128::zero());

    let balance_res: BalanceResponse = app
        .wrap()
        .query_wasm_smart(
            atom.clone(),
            &Cw20QueryMsg::Balance {
                address: attacker2.to_string(),
            },
        )
        .unwrap();

    println!("ATOM attacker2 balance: {:?}", balance_res.balance);
    println!("Donated ATOM: {:?}", donated_atom);

    let profit = balance_res.balance.saturating_sub(donated_atom);
    println!("Attacker2's profit: {:?}", profit);
}

#[test]
fn test_reverse_simulation() {
    let mut app = mock_app();

    let owner = Addr::unchecked("owner");
    let mut helper = FactoryHelper::init(&mut app, &owner);

    let denom_x = "denom_x";
    let denom_y = "denom_y";
    let denom_z = "denom_z";

    for (a, b, liq) in [
        (&denom_x, &denom_y, 100_000_000000),
        (&denom_x, &denom_z, 100_000_000000),
        (&denom_y, &denom_z, 100_000_000000),
    ] {
        let pair = helper
            .create_pair(
                &mut app,
                &owner,
                PairType::Custom("concentrated".to_string()),
                [
                    native_asset_info(a.to_string()),
                    native_asset_info(b.to_string()),
                ],
                Some(
                    to_json_binary(&ConcentratedPoolParams {
                        amp: f64_to_dec(10f64),
                        gamma: f64_to_dec(0.000145),
                        mid_fee: f64_to_dec(0.0026),
                        out_fee: f64_to_dec(0.0045),
                        fee_gamma: f64_to_dec(0.00023),
                        repeg_profit_threshold: f64_to_dec(0.000002),
                        min_price_scale_delta: f64_to_dec(0.000146),
<<<<<<< HEAD
                        price_scale: Decimal::one(),
                        ma_half_time: 600,
                        track_asset_balances: None,
                        fee_share: None,
=======
                        price_scale: Decimal::from_ratio(2u8, 1u8),
                        ma_half_time: 600,
                        track_asset_balances: None,
                        fee_share: None,
                        allowed_xcp_profit_drop: None,
                        xcp_profit_losses_threshold: None,
>>>>>>> a4399920
                    })
                    .unwrap(),
                ),
            )
            .unwrap();
        mint_native(&mut app, a, liq, &pair).unwrap();
<<<<<<< HEAD
        mint_native(&mut app, b, liq, &pair).unwrap();
=======
        mint_native(&mut app, b, liq / 2, &pair).unwrap();
>>>>>>> a4399920
    }

    let router_code = app.store_code(router_contract());
    let router = app
        .instantiate_contract(
            router_code,
            owner.clone(),
            &InstantiateMsg {
                astroport_factory: helper.factory.to_string(),
            },
            &[],
            "router",
            None,
        )
        .unwrap();

    let operations = vec![
        SwapOperation::AstroSwap {
            offer_asset_info: AssetInfo::native(denom_x),
            ask_asset_info: AssetInfo::native(denom_y),
        },
        SwapOperation::AstroSwap {
            offer_asset_info: AssetInfo::native(denom_y),
            ask_asset_info: AssetInfo::native(denom_z),
        },
    ];

    let ask_amount = Uint128::new(1_000_000000);
    let offer_amount: Uint128 = app
        .wrap()
        .query_wasm_smart(
            router.clone(),
            &QueryMsg::ReverseSimulateSwapOperations {
                ask_amount,
                operations: operations.clone(),
            },
        )
        .unwrap();

    let return_amount = app
        .wrap()
        .query_wasm_smart::<SimulateSwapOperationsResponse>(
            router.clone(),
            &QueryMsg::SimulateSwapOperations {
                offer_amount,
                operations,
            },
        )
        .unwrap()
        .amount;

    // ensure return amount is greater or equal to the requested amount
    assert!(
        return_amount >= ask_amount,
        "Return amount is less than ask amount: {return_amount} >= {ask_amount}"
    );
}<|MERGE_RESOLUTION|>--- conflicted
+++ resolved
@@ -925,30 +925,19 @@
                         fee_gamma: f64_to_dec(0.00023),
                         repeg_profit_threshold: f64_to_dec(0.000002),
                         min_price_scale_delta: f64_to_dec(0.000146),
-<<<<<<< HEAD
-                        price_scale: Decimal::one(),
-                        ma_half_time: 600,
-                        track_asset_balances: None,
-                        fee_share: None,
-=======
                         price_scale: Decimal::from_ratio(2u8, 1u8),
                         ma_half_time: 600,
                         track_asset_balances: None,
                         fee_share: None,
                         allowed_xcp_profit_drop: None,
                         xcp_profit_losses_threshold: None,
->>>>>>> a4399920
                     })
                     .unwrap(),
                 ),
             )
             .unwrap();
         mint_native(&mut app, a, liq, &pair).unwrap();
-<<<<<<< HEAD
-        mint_native(&mut app, b, liq, &pair).unwrap();
-=======
         mint_native(&mut app, b, liq / 2, &pair).unwrap();
->>>>>>> a4399920
     }
 
     let router_code = app.store_code(router_contract());
