use cosmwasm_std::{
    entry_point, from_binary, to_binary, Addr, Api, Binary, Coin, CosmosMsg, Decimal, Deps,
    DepsMut, Env, MessageInfo, QueryRequest, Response, StdError, StdResult, Uint128, WasmMsg,
    WasmQuery,
};

use crate::error::ContractError;
use crate::operations::execute_swap_operation;
use crate::state::{Config, CONFIG};

use astroport::asset::{addr_validate_to_lower, Asset, AssetInfo, PairInfo};
use astroport::pair::{QueryMsg as PairQueryMsg, SimulationResponse};
use astroport::querier::query_pair_info;
use astroport::router::{
    ConfigResponse, Cw20HookMsg, ExecuteMsg, InstantiateMsg, MigrateMsg, QueryMsg,
    SimulateSwapOperationsResponse, SwapOperation, MAX_SWAP_OPERATIONS,
};
use cw2::set_contract_version;
use cw20::Cw20ReceiveMsg;
use std::collections::HashMap;
use terra_cosmwasm::{SwapResponse, TerraMsgWrapper, TerraQuerier};

/// Contract name that is used for migration.
const CONTRACT_NAME: &str = "astroport-router";
/// Contract version that is used for migration.
const CONTRACT_VERSION: &str = env!("CARGO_PKG_VERSION");

/// ## Description
/// Creates a new contract with the specified parameters in the [`InstantiateMsg`].
/// Returns a default object of type [`Response`] if the operation was successful,
/// or a [`ContractError`] if the contract was not created.
/// ## Params
/// * **deps** is an object of type [`DepsMut`].
///
/// * **env** is an object of type [`Env`].
///
/// * **_info** is an object of type [`MessageInfo`].
/// * **msg** is a message of type [`InstantiateMsg`] which contains the basic settings for creating the contract.
#[cfg_attr(not(feature = "library"), entry_point)]
pub fn instantiate(
    deps: DepsMut,
    _env: Env,
    _info: MessageInfo,
    msg: InstantiateMsg,
) -> Result<Response<TerraMsgWrapper>, ContractError> {
    set_contract_version(deps.storage, CONTRACT_NAME, CONTRACT_VERSION)?;

    CONFIG.save(
        deps.storage,
        &Config {
            astroport_factory: addr_validate_to_lower(deps.api, &msg.astroport_factory)?,
        },
    )?;

    Ok(Response::default())
}

/// ## Description
/// Exposes all the execute functions available in the contract.
/// ## Params
/// * **deps** is an object of type [`Deps`].
///
/// * **env** is an object of type [`Env`].
///
/// * **_info** is an object of type [`MessageInfo`].
///
/// * **msg** is an object of type [`ExecuteMsg`].
///
/// ## Queries
/// * **ExecuteMsg::Receive(msg)** Receives a message of type [`Cw20ReceiveMsg`] and processes
/// it depending on the received template.
///
/// * **ExecuteMsg::ExecuteSwapOperations {
///             operations,
///             minimum_receive,
///             to
///         }** Performs swap operations with the specified parameters.
///
/// * **ExecuteMsg::ExecuteSwapOperation { operation, to }** Execute a single swap operation.
///
/// * **ExecuteMsg::AssertMinimumReceive {
///             asset_info,
///             prev_balance,
///             minimum_receive,
///             receiver
///         }** Checks if an ask amount is higher than or equal to the minimum amount to receive.
#[cfg_attr(not(feature = "library"), entry_point)]
pub fn execute(
    deps: DepsMut,
    env: Env,
    info: MessageInfo,
    msg: ExecuteMsg,
) -> Result<Response<TerraMsgWrapper>, ContractError> {
    match msg {
        ExecuteMsg::Receive(msg) => receive_cw20(deps, env, info, msg),
        ExecuteMsg::ExecuteSwapOperations {
            operations,
            minimum_receive,
            to,
            max_spread,
        } => execute_swap_operations(
            deps,
            env,
            info.clone(),
            info.sender,
            operations,
            minimum_receive,
            to,
            max_spread,
        ),
        ExecuteMsg::ExecuteSwapOperation {
            operation,
            to,
            max_spread,
        } => execute_swap_operation(deps, env, info, operation, to, max_spread),
        ExecuteMsg::AssertMinimumReceive {
            asset_info,
            prev_balance,
            minimum_receive,
            receiver,
        } => assert_minimum_receive(
            deps.as_ref(),
            asset_info,
            prev_balance,
            minimum_receive,
            addr_validate_to_lower(deps.api, &receiver)?,
        ),
    }
}

/// ## Description
/// Receives a message of type [`Cw20ReceiveMsg`] and processes it depending on the received template.
/// If no template is found in the received message, then a [`ContractError`] is returned,
/// otherwise it returns a [`Response`] with the specified attributes if the operation was successful
/// ## Params
/// * **deps** is an object of type [`DepsMut`].
///
/// * **env** is an object of type [`Env`].
///
/// * **info** is an object of type [`MessageInfo`].
///
/// * **cw20_msg** is an object of type [`Cw20ReceiveMsg`].
pub fn receive_cw20(
    deps: DepsMut,
    env: Env,
    info: MessageInfo,
    cw20_msg: Cw20ReceiveMsg,
) -> Result<Response<TerraMsgWrapper>, ContractError> {
    let sender = addr_validate_to_lower(deps.api, &cw20_msg.sender)?;
    match from_binary(&cw20_msg.msg)? {
        Cw20HookMsg::ExecuteSwapOperations {
            operations,
            minimum_receive,
            to,
            max_spread,
        } => {
            let to_addr = if let Some(to_addr) = to {
                Some(addr_validate_to_lower(deps.api, to_addr.as_str())?)
            } else {
                None
            };

            execute_swap_operations(
                deps,
                env,
                info,
                sender,
                operations,
                minimum_receive,
                to_addr,
                max_spread,
            )
        }
    }
}

/// ## Description
/// Performs swap operations with the specified parameters.
/// Returns an [`ContractError`] on failure, otherwise returns [`Response`] with the specified messages of type [`TerraMsgWrapper`]
/// to execute if the operation is successful.
/// ## Params
/// * **deps** is an object of type [`DepsMut`].
///
/// * **env** is an object of type [`Env`].
///
/// * **_info** is an object of type [`MessageInfo`].
///
/// * **sender** is an object of type [`Addr`]. This is the address that swaps tokens.
///
/// * **operations** is a vector that contains objects of type [`SwapOperation`]. These are all the swap operations to perform.
///
/// * **minimum_receive** is an object of type [`Option<Uint128>`]. Used to guarantee that the ask amount is above a minimum amount.
///
<<<<<<< HEAD
/// * **to** is an object of type [`Option<Addr>`]. Sets the recipient of the swap operation.
=======
/// * **to** is the object of type [`Option<Addr>`]. Sets the recipient of the swap operation.
#[allow(clippy::too_many_arguments)]
>>>>>>> 5bb28f5d
pub fn execute_swap_operations(
    deps: DepsMut,
    env: Env,
    _info: MessageInfo,
    sender: Addr,
    operations: Vec<SwapOperation>,
    minimum_receive: Option<Uint128>,
    to: Option<Addr>,
    max_spread: Option<Decimal>,
) -> Result<Response<TerraMsgWrapper>, ContractError> {
    let operations_len = operations.len();
    if operations_len == 0 {
        return Err(ContractError::MustProvideOperations {});
    }

    if operations_len > MAX_SWAP_OPERATIONS {
        return Err(ContractError::SwapLimitExceeded {});
    }

    // Assert the operations are properly set
    assert_operations(deps.api, &operations)?;

    let to = if let Some(to) = to {
        addr_validate_to_lower(deps.api, to.as_str())?
    } else {
        sender
    };

    let target_asset_info = operations.last().unwrap().get_target_asset_info();

    let mut operation_index = 0;
    let mut messages: Vec<CosmosMsg<TerraMsgWrapper>> = operations
        .into_iter()
        .map(|op| {
            operation_index += 1;
            Ok(CosmosMsg::Wasm(WasmMsg::Execute {
                contract_addr: env.contract.address.to_string(),
                funds: vec![],
                msg: to_binary(&ExecuteMsg::ExecuteSwapOperation {
                    operation: op,
                    to: if operation_index == operations_len {
                        Some(to.to_string())
                    } else {
                        None
                    },
                    max_spread,
                })?,
            }))
        })
        .collect::<StdResult<Vec<CosmosMsg<TerraMsgWrapper>>>>()?;

    // Execute minimum amount assertion
    if let Some(minimum_receive) = minimum_receive {
        let receiver_balance = target_asset_info.query_pool(&deps.querier, to.clone())?;
        messages.push(CosmosMsg::Wasm(WasmMsg::Execute {
            contract_addr: env.contract.address.to_string(),
            funds: vec![],
            msg: to_binary(&ExecuteMsg::AssertMinimumReceive {
                asset_info: target_asset_info,
                prev_balance: receiver_balance,
                minimum_receive,
                receiver: to.to_string(),
            })?,
        }));
    }

    Ok(Response::new().add_messages(messages))
}

/// ## Description
/// Checks if an ask amount is equal to or above a minimum amount.
/// Returns a [`ContractError`] on failure, otherwise returns a default object of type [`Response`]
/// if the operation is successful.
/// ## Params
/// * **deps** is an object of type [`DepsMut`].
///
/// * **asset_info** is an object of type [`AssetInfo`]. Specifies the asset to check the ask amount for.
///
/// * **prev_balance** is an object of type [`Uint128`]. This is the previous balance that the swap receive had before getting `ask` assets.
///
/// * **minimum_receive** is an object of type [`Uint128`]. This is the minimum amount of `ask` assets to receive.
///
/// * **receiver** is an object of type [`Addr`]. This is the address that received `ask` assets.
fn assert_minimum_receive(
    deps: Deps,
    asset_info: AssetInfo,
    prev_balance: Uint128,
    minimum_receive: Uint128,
    receiver: Addr,
) -> Result<Response<TerraMsgWrapper>, ContractError> {
    asset_info.check(deps.api)?;
    let receiver_balance = asset_info.query_pool(&deps.querier, receiver)?;
    let swap_amount = receiver_balance.checked_sub(prev_balance)?;

    if swap_amount < minimum_receive {
        return Err(ContractError::AssertionMinimumReceive {
            receive: minimum_receive,
            amount: swap_amount,
        });
    }

    Ok(Response::default())
}

/// ## Description
/// Exposes all the queries available in the contract.
/// ## Params
/// * **deps** is an object of type [`Deps`].
///
/// * **_env** is an object of type [`Env`].
///
/// * **msg** is an object of type [`QueryMsg`].
///
/// ## Queries
/// * **QueryMsg::Config {}** Returns general router parameters using a [`ConfigResponse`] object.
/// * **QueryMsg::SimulateSwapOperations {
///             offer_amount,
///             operations,
///         }** Simulates one or multiple swap operations and returns the end result in a [`SimulateSwapOperationsResponse`] object.
#[cfg_attr(not(feature = "library"), entry_point)]
pub fn query(deps: Deps, _env: Env, msg: QueryMsg) -> Result<Binary, ContractError> {
    match msg {
        QueryMsg::Config {} => Ok(to_binary(&query_config(deps)?)?),
        QueryMsg::SimulateSwapOperations {
            offer_amount,
            operations,
        } => Ok(to_binary(&simulate_swap_operations(
            deps,
            offer_amount,
            operations,
        )?)?),
    }
}

/// ## Description
/// Returns a [`ContractError`] on failure, otherwise returns general contract settings in a [`ConfigResponse`] object.
/// ## Params
/// * **deps** is an object of type [`Deps`].
pub fn query_config(deps: Deps) -> Result<ConfigResponse, ContractError> {
    let state = CONFIG.load(deps.storage)?;
    let resp = ConfigResponse {
        astroport_factory: state.astroport_factory.into_string(),
    };

    Ok(resp)
}

/// ## Description
/// Used for contract migration. Returns a default object of type [`Response`].
/// ## Params
/// * **_deps** is an object of type [`DepsMut`].
///
/// * **_env** is an object of type [`Env`].
///
/// * **_msg** is an object of type [`MigrateMsg`].
#[cfg_attr(not(feature = "library"), entry_point)]
pub fn migrate(_deps: DepsMut, _env: Env, _msg: MigrateMsg) -> StdResult<Response> {
    Ok(Response::default())
}

/// ## Description
/// Returns a [`ContractError`] on failure, otherwise returns the end result of a simulation for one or multiple swap
/// operations using a [`SimulateSwapOperationsResponse`] object.
/// ## Params
/// * **deps** is an object of type [`Deps`].
///
/// * **offer_amount** is an object of type [`Uint128`]. This is the amount of offer assets being swapped.
///
/// * **operations** is a vector that contains objects of type [`SwapOperation`]. These are all the swap operations for which we perform a simulation.
fn simulate_swap_operations(
    deps: Deps,
    offer_amount: Uint128,
    operations: Vec<SwapOperation>,
) -> Result<SimulateSwapOperationsResponse, ContractError> {
    let config: Config = CONFIG.load(deps.storage)?;
    let astroport_factory = config.astroport_factory;
    let terra_querier = TerraQuerier::new(&deps.querier);

    let operations_len = operations.len();
    if operations_len == 0 {
        return Err(ContractError::MustProvideOperations {});
    }

    if operations_len > MAX_SWAP_OPERATIONS {
        return Err(ContractError::SwapLimitExceeded {});
    }

    assert_operations(deps.api, &operations)?;

    let mut operation_index = 0;
    let mut offer_amount = offer_amount;
    for operation in operations.into_iter() {
        operation_index += 1;

        match operation {
            SwapOperation::NativeSwap {
                offer_denom,
                ask_denom,
            } => {
                // Deduct tax before the query simulation
                // because last swap is swap_send
                if operation_index == operations_len {
                    let asset = Asset {
                        info: AssetInfo::NativeToken {
                            denom: offer_denom.clone(),
                        },
                        amount: offer_amount,
                    };

                    offer_amount = offer_amount.checked_sub(asset.compute_tax(&deps.querier)?)?;
                }

                let res: SwapResponse = terra_querier.query_swap(
                    Coin {
                        denom: offer_denom,
                        amount: offer_amount,
                    },
                    ask_denom,
                )?;

                offer_amount = res.receive.amount;
            }
            SwapOperation::AstroSwap {
                offer_asset_info,
                ask_asset_info,
            } => {
                let pair_info: PairInfo = query_pair_info(
                    &deps.querier,
                    astroport_factory.clone(),
                    &[offer_asset_info.clone(), ask_asset_info.clone()],
                )?;

                // Deduct tax
                if let AssetInfo::NativeToken { denom } = offer_asset_info.clone() {
                    let asset = Asset {
                        info: AssetInfo::NativeToken { denom },
                        amount: offer_amount,
                    };

                    offer_amount = offer_amount.checked_sub(asset.compute_tax(&deps.querier)?)?;
                }

                let mut res: SimulationResponse =
                    deps.querier.query(&QueryRequest::Wasm(WasmQuery::Smart {
                        contract_addr: pair_info.contract_addr.to_string(),
                        msg: to_binary(&PairQueryMsg::Simulation {
                            offer_asset: Asset {
                                info: offer_asset_info.clone(),
                                amount: offer_amount,
                            },
                        })?,
                    }))?;

                // Deduct tax
                if let AssetInfo::NativeToken { denom } = ask_asset_info.clone() {
                    let asset = Asset {
                        info: AssetInfo::NativeToken { denom },
                        amount: res.return_amount,
                    };

                    res.return_amount = res
                        .return_amount
                        .checked_sub(asset.compute_tax(&deps.querier)?)?;
                }

                offer_amount = res.return_amount;
            }
        }
    }

    Ok(SimulateSwapOperationsResponse {
        amount: offer_amount,
    })
}

/// ## Description
/// Validates swap operations. Returns a [`ContractError`] on failure, otherwise returns [`Ok`].
/// ## Params
/// * **api** is an object of type [`Api`].
///
/// * **operations** is a vector that contains objects of type [`SwapOperation`]. These are all the swap operations we check.
fn assert_operations(api: &dyn Api, operations: &[SwapOperation]) -> Result<(), ContractError> {
    let mut ask_asset_map: HashMap<String, bool> = HashMap::new();
    for operation in operations.iter() {
        let (offer_asset, ask_asset) = match operation {
            SwapOperation::NativeSwap {
                offer_denom,
                ask_denom,
            } => (
                AssetInfo::NativeToken {
                    denom: offer_denom.clone(),
                },
                AssetInfo::NativeToken {
                    denom: ask_denom.clone(),
                },
            ),
            SwapOperation::AstroSwap {
                offer_asset_info,
                ask_asset_info,
            } => (offer_asset_info.clone(), ask_asset_info.clone()),
        };
        offer_asset.check(api)?;
        ask_asset.check(api)?;

        ask_asset_map.remove(&offer_asset.to_string());
        ask_asset_map.insert(ask_asset.to_string(), true);
    }

    if ask_asset_map.keys().len() != 1 {
        return Err(StdError::generic_err("invalid operations; multiple output token").into());
    }

    Ok(())
}

#[test]
fn test_invalid_operations() {
    use cosmwasm_std::testing::mock_dependencies;
    let deps = mock_dependencies(&[]);
    // empty error
    assert_eq!(true, assert_operations(deps.as_ref().api, &vec![]).is_err());

    // uluna output
    assert_eq!(
        true,
        assert_operations(
            deps.as_ref().api,
            &vec![
                SwapOperation::NativeSwap {
                    offer_denom: "uusd".to_string(),
                    ask_denom: "uluna".to_string(),
                },
                SwapOperation::AstroSwap {
                    offer_asset_info: AssetInfo::NativeToken {
                        denom: "ukrw".to_string(),
                    },
                    ask_asset_info: AssetInfo::Token {
                        contract_addr: Addr::unchecked("asset0001"),
                    },
                },
                SwapOperation::AstroSwap {
                    offer_asset_info: AssetInfo::Token {
                        contract_addr: Addr::unchecked("asset0001"),
                    },
                    ask_asset_info: AssetInfo::NativeToken {
                        denom: "uluna".to_string(),
                    },
                }
            ]
        )
        .is_ok()
    );

    // asset0002 output
    assert_eq!(
        true,
        assert_operations(
            deps.as_ref().api,
            &vec![
                SwapOperation::NativeSwap {
                    offer_denom: "uusd".to_string(),
                    ask_denom: "uluna".to_string(),
                },
                SwapOperation::AstroSwap {
                    offer_asset_info: AssetInfo::NativeToken {
                        denom: "ukrw".to_string(),
                    },
                    ask_asset_info: AssetInfo::Token {
                        contract_addr: Addr::unchecked("asset0001"),
                    },
                },
                SwapOperation::AstroSwap {
                    offer_asset_info: AssetInfo::Token {
                        contract_addr: Addr::unchecked("asset0001"),
                    },
                    ask_asset_info: AssetInfo::NativeToken {
                        denom: "uluna".to_string(),
                    },
                },
                SwapOperation::AstroSwap {
                    offer_asset_info: AssetInfo::NativeToken {
                        denom: "uluna".to_string(),
                    },
                    ask_asset_info: AssetInfo::Token {
                        contract_addr: Addr::unchecked("asset0002"),
                    },
                },
            ]
        )
        .is_ok()
    );

    // multiple output token type errors
    assert_eq!(
        true,
        assert_operations(
            deps.as_ref().api,
            &vec![
                SwapOperation::NativeSwap {
                    offer_denom: "uusd".to_string(),
                    ask_denom: "ukrw".to_string(),
                },
                SwapOperation::AstroSwap {
                    offer_asset_info: AssetInfo::NativeToken {
                        denom: "ukrw".to_string(),
                    },
                    ask_asset_info: AssetInfo::Token {
                        contract_addr: Addr::unchecked("asset0001"),
                    },
                },
                SwapOperation::AstroSwap {
                    offer_asset_info: AssetInfo::Token {
                        contract_addr: Addr::unchecked("asset0001"),
                    },
                    ask_asset_info: AssetInfo::NativeToken {
                        denom: "uaud".to_string(),
                    },
                },
                SwapOperation::AstroSwap {
                    offer_asset_info: AssetInfo::NativeToken {
                        denom: "uluna".to_string(),
                    },
                    ask_asset_info: AssetInfo::Token {
                        contract_addr: Addr::unchecked("asset0002"),
                    },
                },
            ]
        )
        .is_err()
    );
}<|MERGE_RESOLUTION|>--- conflicted
+++ resolved
@@ -191,12 +191,8 @@
 ///
 /// * **minimum_receive** is an object of type [`Option<Uint128>`]. Used to guarantee that the ask amount is above a minimum amount.
 ///
-<<<<<<< HEAD
-/// * **to** is an object of type [`Option<Addr>`]. Sets the recipient of the swap operation.
-=======
-/// * **to** is the object of type [`Option<Addr>`]. Sets the recipient of the swap operation.
+/// * **to** is an object of type [`Option<Addr>`]. This is the recipient of the ask tokens.
 #[allow(clippy::too_many_arguments)]
->>>>>>> 5bb28f5d
 pub fn execute_swap_operations(
     deps: DepsMut,
     env: Env,
