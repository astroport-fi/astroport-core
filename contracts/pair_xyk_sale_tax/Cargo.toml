[package]
name = "astroport-pair-xyk-sale-tax"
version = "1.6.0"
authors = ["Astroport", "Sturdy"]
edition = "2021"
description = "The Astroport constant product pool contract implementation"
license = "Apache-2.0"
repository = "https://github.com/astroport-fi/astroport"
homepage = "https://astroport.fi"

exclude = [
    # Those files are rust-optimizer artifacts. You might want to commit them for convenience but they should not be part of the source code publication.
    "contract.wasm",
    "hash.txt",
]

# See more keys and their definitions at https://doc.rust-lang.org/cargo/reference/manifest.html

[lib]
crate-type = ["cdylib", "rlib"]

[features]
# for quicker tests, cargo test --lib
# for more explicit tests, cargo test --features=backtraces
backtraces = ["cosmwasm-std/backtraces"]
library = []

[dependencies]
integer-sqrt = "0.1"
<<<<<<< HEAD
astroport = { path = "../../packages/astroport", version = "3.9" }
cw2 = "0.15"
cw20 = "0.15"
cosmwasm-std = { version = "1.1", features = ["cosmwasm_1_1", "stargate"] }
cw-storage-plus = "0.15"
thiserror = { version = "1.0" }
protobuf = { version = "2", features = ["with-bytes"] }
cosmwasm-schema = "1.1"
cw-utils = "1.0.1"
astroport-pair = { path = "../pair", features = ["library"], version = "1.5" }

[dev-dependencies]
astroport-token = { path = "../token" }
astroport-incentives = { path = "../tokenomics/incentives"}
=======
astroport = { path = "../../packages/astroport", version = "4" }
cw2.workspace = true
cw20 = "1.1"
cosmwasm-std.workspace = true
cw-storage-plus.workspace = true
thiserror.workspace = true
cosmwasm-schema.workspace = true
cw-utils.workspace = true
astroport-pair = { path = "../pair", features = ["library"], version = "1.5" }

[dev-dependencies]
cw20-base = "1.1"
>>>>>>> 350dd47e
astroport-factory = { path = "../factory" }
proptest = "1.0"
prost = "0.11.5"
astroport-test = { path = "../../packages/astroport_test/" }
astroport-pair-1_3_3 = { package = "astroport-pair", version = "=1.3.3" }
test-case = "3.3.1"<|MERGE_RESOLUTION|>--- conflicted
+++ resolved
@@ -27,22 +27,6 @@
 
 [dependencies]
 integer-sqrt = "0.1"
-<<<<<<< HEAD
-astroport = { path = "../../packages/astroport", version = "3.9" }
-cw2 = "0.15"
-cw20 = "0.15"
-cosmwasm-std = { version = "1.1", features = ["cosmwasm_1_1", "stargate"] }
-cw-storage-plus = "0.15"
-thiserror = { version = "1.0" }
-protobuf = { version = "2", features = ["with-bytes"] }
-cosmwasm-schema = "1.1"
-cw-utils = "1.0.1"
-astroport-pair = { path = "../pair", features = ["library"], version = "1.5" }
-
-[dev-dependencies]
-astroport-token = { path = "../token" }
-astroport-incentives = { path = "../tokenomics/incentives"}
-=======
 astroport = { path = "../../packages/astroport", version = "4" }
 cw2.workspace = true
 cw20 = "1.1"
@@ -55,8 +39,8 @@
 
 [dev-dependencies]
 cw20-base = "1.1"
->>>>>>> 350dd47e
 astroport-factory = { path = "../factory" }
+astroport-incentives = { path = "../tokenomics/incentives"}
 proptest = "1.0"
 prost = "0.11.5"
 astroport-test = { path = "../../packages/astroport_test/" }
