# Astroport Factory

The factory contract can perform creation of astroport pair contract and used as directory contract for all pairs. Available pair types are stable and xyk only.

README has updated with new messages (Astroport v1 messages follow).

---

## InstantiateMsg

Code ID for a pair type is provided when instantiating a new pair. So, you don’t have to execute pair contract additionally.

```json
{
  "pair_code_id": 123,
  "token_code_id": 123,
  "fee_address": "terra...",
  "owner": "terra...",
  "gov": "terra...",
  "generator_address": "terra..."
}
```

## ExecuteMsg

### `update_config`

```json
{
  "update_config": {
    "gov": "terra...",
    "owner": "terra...",
    "token_code_id": 123,
    "fee_address": "terra...",
    "generator_address": "terra..."
  }
}
```

### `update_pair_config`

Updating code id and fees for specified pair type. All fields are optional.

```json
{
  "update_pair_config": {
    "config": {
      "code_id": 123,
      "pair_type": {
        "xyk": {}
      },
      "total_fee_bps": 100,
      "maker_fee_bps": 10
    }
  }
}
```

### `remove_pair_config`

Removing config for specified pair type.

```json
{
  "pair_type": {
    "stable": {}
  }
}
```

### `create_pair`

Anyone can execute it to create swap pair. When a user executes `CreatePair` operation, it creates `Pair` contract and `LP(liquidity provider)` token contract. It also creates not fully initialized `PairInfo`. Pair `contract_address` for the given asset_infos will be initialized with reply, which is only allowed for a pair, which is not fully initialized.

```json
{
  "create_pair": {
    "pair_type": {
      "xyk": {}
    },
    "asset_infos": [
      {
        "token": {
          "contract_addr": "terra..."
        }
      },
      {
        "native_token": {
          "denom": "uusd"
        }
      }
    ]
<<<<<<< HEAD
  },
  "init_hook": {
    "msg": "<base64_encoded_json_string>",
    "contract_addr": "terra..."
=======
>>>>>>> 2d7c2328
  }
}
```

### `deregister`

Deregisters already registered pair (deletes pair).

```json
{
  "deregister": {
    "asset_infos": [
      {
        "token": {
          "contract_address": "terra..."
        }
      },
      {
        "native_token": {
          "denom": "uusd"
        }
      }
    ]
  }
}
```

## QueryMsg

All query messages are described below. A custom struct is defined for each query response.

### `config`

```json
{
  "config": {}
}
```

### `pair`

Gives info for specified assets pair.

```json
{
  "pair": {
    "asset_infos": [
      {
        "token": {
          "contract_address": "terra..."
        }
      },
      {
        "native_token": {
          "denom": "uusd"
        }
      }
    ]
  }
}
```

### `pairs`

Gives paginated pair infos using specified start_after and limit. Given fields are optional.

```json
{
  "pairs": {
    "start_after": [
      {
        "token": {
          "contract_address": "terra..."
        }
      },
      {
        "native_token": {
          "denom": "uusd"
        }
      }
    ],
    "limit": 10
  }
}
```

### `fee_info`

Gives fees for specified pair type.

```json
{
  "pair_type": {
    "xyk": {}
  }
}
```<|MERGE_RESOLUTION|>--- conflicted
+++ resolved
@@ -90,13 +90,6 @@
         }
       }
     ]
-<<<<<<< HEAD
-  },
-  "init_hook": {
-    "msg": "<base64_encoded_json_string>",
-    "contract_addr": "terra..."
-=======
->>>>>>> 2d7c2328
   }
 }
 ```
