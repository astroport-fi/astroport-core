--- conflicted
+++ resolved
@@ -37,9 +37,5 @@
 cw-multi-test = "0.13"
 astroport-token = {path = "../token"}
 astroport-pair = {path = "../pair"}
-<<<<<<< HEAD
 cw20 = { version = "0.13" }
-=======
-cw20 = { version = "0.8" }
-anyhow = "1.0"
->>>>>>> 65e35b48
+anyhow = "1.0"