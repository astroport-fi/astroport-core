--- conflicted
+++ resolved
@@ -22,8 +22,6 @@
                 }
               ]
             },
-<<<<<<< HEAD
-=======
             "generator_address": {
               "anyOf": [
                 {
@@ -34,7 +32,6 @@
                 }
               ]
             },
->>>>>>> e86f8b4d
             "gov": {
               "anyOf": [
                 {
