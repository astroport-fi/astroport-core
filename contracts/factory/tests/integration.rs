--- conflicted
+++ resolved
@@ -1,41 +1,18 @@
-<<<<<<< HEAD
-=======
 mod factory_helper;
 
-use cosmwasm_std::testing::{mock_env, MockApi, MockStorage};
->>>>>>> 65e35b48
 use cosmwasm_std::{attr, Addr};
 
 use astroport::asset::{AssetInfo, PairInfo};
 use astroport::factory::{
     ConfigResponse, ExecuteMsg, FeeInfoResponse, InstantiateMsg, PairConfig, PairType, QueryMsg,
 };
+
+use crate::factory_helper::{instantiate_token, FactoryHelper};
 use astroport::pair::ExecuteMsg as PairExecuteMsg;
-
-<<<<<<< HEAD
 use cw_multi_test::{App, ContractWrapper, Executor};
 
 fn mock_app() -> App {
     App::default()
-=======
-use crate::factory_helper::{instantiate_token, FactoryHelper};
-use terra_multi_test::{AppBuilder, BankKeeper, ContractWrapper, Executor, TerraApp, TerraMock};
-
-fn mock_app() -> TerraApp {
-    let env = mock_env();
-    let api = MockApi::default();
-    let bank = BankKeeper::new();
-    let storage = MockStorage::new();
-    let custom = TerraMock::luna_ust_case();
-
-    AppBuilder::new()
-        .with_api(api)
-        .with_block(env.block)
-        .with_bank(bank)
-        .with_storage(storage)
-        .with_custom(custom)
-        .build()
->>>>>>> 65e35b48
 }
 
 fn store_factory_code(app: &mut App) -> u64 {
@@ -51,32 +28,6 @@
     app.store_code(factory_contract)
 }
 
-<<<<<<< HEAD
-fn store_pair_code(app: &mut App) -> u64 {
-    let pair_contract = Box::new(
-        ContractWrapper::new_with_empty(
-            astroport_pair::contract::execute,
-            astroport_pair::contract::instantiate,
-            astroport_pair::contract::query,
-        )
-        .with_reply_empty(astroport_pair::contract::reply),
-    );
-
-    app.store_code(pair_contract)
-}
-
-fn store_token_code(app: &mut App) -> u64 {
-    let token_contract = Box::new(ContractWrapper::new_with_empty(
-        astroport_token::contract::execute,
-        astroport_token::contract::instantiate,
-        astroport_token::contract::query,
-    ));
-
-    app.store_code(token_contract)
-}
-
-=======
->>>>>>> 65e35b48
 #[test]
 fn proper_initialization() {
     let mut app = mock_app();
@@ -169,50 +120,12 @@
     assert_eq!(res.root_cause().to_string(), "Unauthorized");
 }
 
-<<<<<<< HEAD
-fn instantiate_contract(app: &mut App, owner: &Addr, token_code_id: u64) -> Addr {
-    let pair_code_id = store_pair_code(app);
-    let factory_code_id = store_factory_code(app);
-
-    let pair_configs = vec![PairConfig {
-        code_id: pair_code_id,
-        pair_type: PairType::Xyk {},
-        total_fee_bps: 100,
-        maker_fee_bps: 10,
-        is_disabled: false,
-        is_generator_disabled: false,
-    }];
-
-    let msg = InstantiateMsg {
-        pair_configs: pair_configs.clone(),
-        token_code_id,
-        fee_address: None,
-        owner: owner.to_string(),
-        generator_address: Some(String::from("generator")),
-        whitelist_code_id: 234u64,
-    };
-=======
 #[test]
 fn test_create_pair() {
     let mut app = mock_app();
->>>>>>> 65e35b48
-
     let owner = Addr::unchecked("owner");
     let mut helper = FactoryHelper::init(&mut app, &owner);
 
-<<<<<<< HEAD
-fn instantiate_token(app: &mut App, token_code_id: u64, owner: &Addr, token_name: &str) -> Addr {
-    let init_msg = TokenInstantiateMsg {
-        name: token_name.to_string(),
-        symbol: token_name.to_string(),
-        decimals: 18,
-        initial_balances: vec![],
-        mint: Some(MinterResponse {
-            minter: owner.to_string(),
-            cap: None,
-        }),
-    };
-=======
     let token1 = instantiate_token(
         &mut app,
         helper.cw20_token_code_id,
@@ -227,33 +140,23 @@
         "tokenY",
         Some(18),
     );
->>>>>>> 65e35b48
 
     let err = helper
         .create_pair(&mut app, &owner, PairType::Xyk {}, [&token1, &token1], None)
         .unwrap_err();
-    assert_eq!(err.to_string(), "Doubling assets in asset infos");
-
-<<<<<<< HEAD
-fn create_pair(app: &mut App, owner: &Addr, factory: &Addr, token1: &Addr, token2: &Addr) -> Addr {
-    let asset_infos = [
-        AssetInfo::Token {
-            contract_addr: token1.clone(),
-        },
-        AssetInfo::Token {
-            contract_addr: token2.clone(),
-        },
-    ];
-=======
+    assert_eq!(
+        err.root_cause().to_string(),
+        "Doubling assets in asset infos"
+    );
+
     let res = helper
         .create_pair(&mut app, &owner, PairType::Xyk {}, [&token1, &token2], None)
         .unwrap();
->>>>>>> 65e35b48
 
     let err = helper
         .create_pair(&mut app, &owner, PairType::Xyk {}, [&token1, &token2], None)
         .unwrap_err();
-    assert_eq!(err.to_string(), "Pair was already created");
+    assert_eq!(err.root_cause().to_string(), "Pair was already created");
 
     assert_eq!(res.events[1].attributes[1], attr("action", "create_pair"));
     assert_eq!(
@@ -279,9 +182,9 @@
         .unwrap();
 
     // In multitest, contract names are counted in the order in which contracts are created
-    assert_eq!("contract #1", helper.factory.to_string());
-    assert_eq!("contract #4", res.contract_addr.to_string());
-    assert_eq!("contract #5", res.liquidity_token.to_string());
+    assert_eq!("contract1", helper.factory.to_string());
+    assert_eq!("contract4", res.contract_addr.to_string());
+    assert_eq!("contract5", res.liquidity_token.to_string());
 
     // Create disabled pair type
     app.execute_contract(
@@ -317,37 +220,8 @@
             [&token1, &token3],
             None,
         )
-<<<<<<< HEAD
-        .unwrap();
-
-    let asset_infos = [
-        AssetInfo::Token {
-            contract_addr: token_instance0.clone(),
-        },
-        AssetInfo::Token {
-            contract_addr: token_instance1.clone(),
-        },
-    ];
-
-    let msg = ExecuteMsg::CreatePair {
-        pair_type: PairType::Xyk {},
-        asset_infos: asset_infos.clone(),
-        init_params: None,
-    };
-
-    let res = app
-        .execute_contract(Addr::unchecked(owner), factory_instance.clone(), &msg, &[])
-        .unwrap();
-
-    assert_eq!(res.events[1].attributes[1], attr("action", "create_pair"));
-    assert_eq!(
-        res.events[1].attributes[2],
-        attr("pair", "contract1-contract2")
-    );
-=======
-        .unwrap_err();
-    assert_eq!(err.to_string(), "Pair config disabled");
->>>>>>> 65e35b48
+        .unwrap_err();
+    assert_eq!(err.root_cause().to_string(), "Pair config disabled");
 
     // Query fee info
     let fee_info: FeeInfoResponse = app
@@ -362,19 +236,12 @@
     assert_eq!(100, fee_info.total_fee_bps);
     assert_eq!(40, fee_info.maker_fee_bps);
 
-<<<<<<< HEAD
-    // In multitest, contract names are counted in the order in which contracts are created
-    assert_eq!("contract0", factory_instance.to_string());
-    assert_eq!("contract3", res.contract_addr.to_string());
-    assert_eq!("contract4", res.liquidity_token.to_string());
-=======
     // query blacklisted pairs
     let pair_types: Vec<PairType> = app
         .wrap()
         .query_wasm_smart(&helper.factory, &QueryMsg::BlacklistedPairTypes {})
         .unwrap();
     assert_eq!(pair_types, vec![PairType::Custom("Custom".to_string())]);
->>>>>>> 65e35b48
 }
 
 #[test]
@@ -494,7 +361,7 @@
             &[],
         )
         .unwrap_err();
-    assert_eq!(err.to_string(), "Unauthorized");
+    assert_eq!(err.root_cause().to_string(), "Unauthorized");
 
     app.execute_contract(
         new_owner,
@@ -545,7 +412,7 @@
             &[],
         )
         .unwrap_err();
-    assert_eq!(err.to_string(), "Generic error: Unauthorized");
+    assert_eq!(err.root_cause().to_string(), "Generic error: Unauthorized");
 
     // Claim before proposal
     let err = app
@@ -557,7 +424,7 @@
         )
         .unwrap_err();
     assert_eq!(
-        err.to_string(),
+        err.root_cause().to_string(),
         "Generic error: Ownership proposal not found"
     );
 
@@ -574,7 +441,7 @@
             &[],
         )
         .unwrap_err();
-    assert_eq!(err.to_string(), "Generic error: Unauthorized");
+    assert_eq!(err.root_cause().to_string(), "Generic error: Unauthorized");
 
     // Drop ownership proposal
     let err = app
@@ -586,7 +453,7 @@
         )
         .unwrap_err();
     // new_owner is not an owner yet
-    assert_eq!(err.to_string(), "Generic error: Unauthorized");
+    assert_eq!(err.root_cause().to_string(), "Generic error: Unauthorized");
 
     app.execute_contract(
         owner.clone(),
@@ -606,7 +473,7 @@
         )
         .unwrap_err();
     assert_eq!(
-        err.to_string(),
+        err.root_cause().to_string(),
         "Generic error: Ownership proposal not found"
     );
 
