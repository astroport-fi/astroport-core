--- conflicted
+++ resolved
@@ -3,13 +3,8 @@
 #[cfg(not(feature = "library"))]
 use cosmwasm_std::entry_point;
 use cosmwasm_std::{
-<<<<<<< HEAD
-    attr, from_json, to_json_binary, Binary, CosmosMsg, Deps, DepsMut, Env, MessageInfo, Order,
-    Reply, ReplyOn, Response, StdError, StdResult, SubMsg, SubMsgResponse, SubMsgResult, WasmMsg,
-=======
     attr, to_json_binary, Binary, CosmosMsg, Deps, DepsMut, Empty, Env, MessageInfo, Order, Reply,
     ReplyOn, Response, StdError, StdResult, SubMsg, SubMsgResponse, SubMsgResult, WasmMsg,
->>>>>>> abc23e17
 };
 use cw2::{get_contract_version, set_contract_version};
 use cw_utils::parse_instantiate_response_data;
@@ -517,19 +512,10 @@
 
     match contract_version.contract.as_ref() {
         "astroport-factory" => match contract_version.version.as_ref() {
-<<<<<<< HEAD
-            "1.2.0" | "1.2.1" => {
-                let msg: migration::MigrationMsg = from_json(msg.params)?;
-                migrate_configs(&mut deps, &msg)?;
-            }
-            "1.3.0" | "1.5.1" => {}
-            "1.3.1" | "1.5.0" => {
-=======
             // pisco-1, phoenix-1, injective-1, pion-1, neutron-1, pacific-1: 1.5.1
             // injective-888: 1.6.0
             // atlantic-2: 1.3.1
             "1.3.1" | "1.5.1" | "1.6.0" => {
->>>>>>> abc23e17
                 migrate_pair_configs(deps.storage)?;
             }
             _ => return Err(ContractError::MigrationError {}),
