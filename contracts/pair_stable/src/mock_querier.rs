use cosmwasm_std::testing::{MockApi, MockQuerier, MockStorage, MOCK_CONTRACT_ADDR};
use cosmwasm_std::{
    from_binary, from_slice, to_binary, Addr, Coin, Empty, OwnedDeps, Querier, QuerierResult,
    QueryRequest, SystemError, SystemResult, Uint128, WasmQuery,
};
use std::collections::HashMap;

<<<<<<< HEAD
use astroport::factory::QueryMsg::{Config, FeeInfo};
=======
use astroport::factory::QueryMsg as FactoryQueryMsg;
>>>>>>> 042b0768
use astroport::factory::{Config as FactoryConfig, ConfigResponse, FeeInfoResponse};
use cw20::{BalanceResponse, Cw20QueryMsg, TokenInfoResponse};

/// mock_dependencies is a drop-in replacement for cosmwasm_std::testing::mock_dependencies.
/// This uses the Astroport CustomQuerier.
pub fn mock_dependencies(
    contract_balance: &[Coin],
) -> OwnedDeps<MockStorage, MockApi, WasmMockQuerier> {
    let custom_querier: WasmMockQuerier =
        WasmMockQuerier::new(MockQuerier::new(&[(MOCK_CONTRACT_ADDR, contract_balance)]));

    OwnedDeps {
        storage: MockStorage::default(),
        api: MockApi::default(),
        querier: custom_querier,
        custom_query_type: Default::default(),
    }
}

pub struct WasmMockQuerier {
    base: MockQuerier<Empty>,
    token_querier: TokenQuerier,
}

#[derive(Clone, Default)]
pub struct TokenQuerier {
    // This lets us iterate over all pairs that match the first string
    balances: HashMap<String, HashMap<String, Uint128>>,
}

impl TokenQuerier {
    pub fn new(balances: &[(&String, &[(&String, &Uint128)])]) -> Self {
        TokenQuerier {
            balances: balances_to_map(balances),
        }
    }
}

pub(crate) fn balances_to_map(
    balances: &[(&String, &[(&String, &Uint128)])],
) -> HashMap<String, HashMap<String, Uint128>> {
    let mut balances_map: HashMap<String, HashMap<String, Uint128>> = HashMap::new();
    for (contract_addr, balances) in balances.iter() {
        let mut contract_balances_map: HashMap<String, Uint128> = HashMap::new();
        for (addr, balance) in balances.iter() {
            contract_balances_map.insert(addr.to_string(), **balance);
        }

        balances_map.insert(contract_addr.to_string(), contract_balances_map);
    }
    balances_map
}

impl Querier for WasmMockQuerier {
    fn raw_query(&self, bin_request: &[u8]) -> QuerierResult {
<<<<<<< HEAD
        // MockQuerier doesn't support Custom, so we ignore it completely
=======
        // MockQuerier doesn't support Custom, so we ignore it completely here
>>>>>>> 042b0768
        let request: QueryRequest<Empty> = match from_slice(bin_request) {
            Ok(v) => v,
            Err(e) => {
                return SystemResult::Err(SystemError::InvalidRequest {
                    error: format!("Parsing query request: {}", e),
                    request: bin_request.into(),
                })
            }
        };
        self.handle_query(&request)
    }
}

impl WasmMockQuerier {
    pub fn handle_query(&self, request: &QueryRequest<Empty>) -> QuerierResult {
        match &request {
<<<<<<< HEAD
=======
            /*QueryRequest::Custom(TerraQueryWrapper { route, query_data }) => {
                if route == &TerraRoute::Treasury {
                    match query_data {
                        TerraQuery::TaxRate {} => {
                            let res = TaxRateResponse {
                                rate: self.tax_querier.rate,
                            };
                            SystemResult::Ok(to_binary(&res).into())
                        }
                        TerraQuery::TaxCap { denom } => {
                            let cap = self
                                .tax_querier
                                .caps
                                .get(denom)
                                .copied()
                                .unwrap_or_default();
                            let res = TaxCapResponse { cap };
                            SystemResult::Ok(to_binary(&res).into())
                        }
                        _ => panic!("DO NOT ENTER HERE"),
                    }
                } else {
                    panic!("DO NOT ENTER HERE")
                }
            }*/
>>>>>>> 042b0768
            QueryRequest::Wasm(WasmQuery::Smart { contract_addr, msg }) => {
                if contract_addr == "factory" {
                    match from_binary(&msg).unwrap() {
                        FactoryQueryMsg::FeeInfo { .. } => SystemResult::Ok(
                            to_binary(&FeeInfoResponse {
                                fee_address: Some(Addr::unchecked("fee_address")),
                                total_fee_bps: 30,
                                maker_fee_bps: 1660,
                            })
                            .into(),
                        ),
<<<<<<< HEAD
                        Config {} => SystemResult::Ok(
=======
                        FactoryQueryMsg::Config {} => SystemResult::Ok(
>>>>>>> 042b0768
                            to_binary(&ConfigResponse {
                                owner: Addr::unchecked("owner"),
                                pair_configs: vec![],
                                token_code_id: 0,
                                fee_address: Some(Addr::unchecked("fee_address")),
                                generator_address: None,
                                whitelist_code_id: 0,
                                coin_registry_address: Addr::unchecked("coin_registry"),
                            })
                            .into(),
                        ),
                        _ => panic!("DO NOT ENTER HERE"),
                    }
                } else {
                    match from_binary(&msg).unwrap() {
                        Cw20QueryMsg::TokenInfo {} => {
                            let balances: &HashMap<String, Uint128> =
                                match self.token_querier.balances.get(contract_addr) {
                                    Some(balances) => balances,
                                    None => {
                                        return SystemResult::Err(SystemError::Unknown {});
                                    }
                                };

                            let mut total_supply = Uint128::zero();

                            for balance in balances {
                                total_supply += *balance.1;
                            }

                            SystemResult::Ok(
                                to_binary(&TokenInfoResponse {
                                    name: "mAPPL".to_string(),
                                    symbol: "mAPPL".to_string(),
                                    decimals: 6,
                                    total_supply: total_supply,
                                })
                                .into(),
                            )
                        }
                        Cw20QueryMsg::Balance { address } => {
                            let balances: &HashMap<String, Uint128> =
                                match self.token_querier.balances.get(contract_addr) {
                                    Some(balances) => balances,
                                    None => {
                                        return SystemResult::Err(SystemError::Unknown {});
                                    }
                                };

                            let balance = match balances.get(&address) {
                                Some(v) => v,
                                None => {
                                    return SystemResult::Err(SystemError::Unknown {});
                                }
                            };

                            SystemResult::Ok(
                                to_binary(&BalanceResponse { balance: *balance }).into(),
                            )
                        }
                        _ => panic!("DO NOT ENTER HERE"),
                    }
                }
            }
            QueryRequest::Wasm(WasmQuery::Raw { contract_addr, key }) => {
                if contract_addr == "factory" {
                    if key.as_slice() == b"config".as_slice() {
                        SystemResult::Ok(
                            to_binary(&FactoryConfig {
                                owner: Addr::unchecked("owner"),
                                token_code_id: 0,
                                fee_address: Some(Addr::unchecked("fee_address")),
                                generator_address: None,
                                whitelist_code_id: 0,
                                coin_registry_address: Addr::unchecked("coin_registry"),
                            })
                            .into(),
                        )
                    } else if key.as_slice() == b"pairs_to_migrate".as_slice() {
                        SystemResult::Ok(to_binary(&Vec::<Addr>::new()).into())
                    } else {
                        panic!("DO NOT ENTER HERE");
                    }
                } else if contract_addr == "coin_registry" {
                    SystemResult::Ok(to_binary(&6).into())
                } else {
                    panic!("DO NOT ENTER HERE");
                }
            }
            _ => self.base.handle_query(request),
        }
    }
}

impl WasmMockQuerier {
    pub fn new(base: MockQuerier<Empty>) -> Self {
        WasmMockQuerier {
            base,
            token_querier: TokenQuerier::default(),
        }
    }

    // Configure the mint whitelist mock querier
    pub fn with_token_balances(&mut self, balances: &[(&String, &[(&String, &Uint128)])]) {
        self.token_querier = TokenQuerier::new(balances);
    }

<<<<<<< HEAD
=======
    /*// configure the token owner mock querier*/

>>>>>>> 042b0768
    pub fn with_balance(&mut self, balances: &[(&String, &[Coin])]) {
        for (addr, balance) in balances {
            self.base.update_balance(addr.to_string(), balance.to_vec());
        }
    }
}<|MERGE_RESOLUTION|>--- conflicted
+++ resolved
@@ -1,17 +1,12 @@
+use astroport::factory::QueryMsg::{Config, FeeInfo};
+use astroport::factory::{Config as FactoryConfig, ConfigResponse, FeeInfoResponse};
 use cosmwasm_std::testing::{MockApi, MockQuerier, MockStorage, MOCK_CONTRACT_ADDR};
 use cosmwasm_std::{
     from_binary, from_slice, to_binary, Addr, Coin, Empty, OwnedDeps, Querier, QuerierResult,
     QueryRequest, SystemError, SystemResult, Uint128, WasmQuery,
 };
+use cw20::{BalanceResponse, Cw20QueryMsg, TokenInfoResponse};
 use std::collections::HashMap;
-
-<<<<<<< HEAD
-use astroport::factory::QueryMsg::{Config, FeeInfo};
-=======
-use astroport::factory::QueryMsg as FactoryQueryMsg;
->>>>>>> 042b0768
-use astroport::factory::{Config as FactoryConfig, ConfigResponse, FeeInfoResponse};
-use cw20::{BalanceResponse, Cw20QueryMsg, TokenInfoResponse};
 
 /// mock_dependencies is a drop-in replacement for cosmwasm_std::testing::mock_dependencies.
 /// This uses the Astroport CustomQuerier.
@@ -65,11 +60,7 @@
 
 impl Querier for WasmMockQuerier {
     fn raw_query(&self, bin_request: &[u8]) -> QuerierResult {
-<<<<<<< HEAD
         // MockQuerier doesn't support Custom, so we ignore it completely
-=======
-        // MockQuerier doesn't support Custom, so we ignore it completely here
->>>>>>> 042b0768
         let request: QueryRequest<Empty> = match from_slice(bin_request) {
             Ok(v) => v,
             Err(e) => {
@@ -86,38 +77,10 @@
 impl WasmMockQuerier {
     pub fn handle_query(&self, request: &QueryRequest<Empty>) -> QuerierResult {
         match &request {
-<<<<<<< HEAD
-=======
-            /*QueryRequest::Custom(TerraQueryWrapper { route, query_data }) => {
-                if route == &TerraRoute::Treasury {
-                    match query_data {
-                        TerraQuery::TaxRate {} => {
-                            let res = TaxRateResponse {
-                                rate: self.tax_querier.rate,
-                            };
-                            SystemResult::Ok(to_binary(&res).into())
-                        }
-                        TerraQuery::TaxCap { denom } => {
-                            let cap = self
-                                .tax_querier
-                                .caps
-                                .get(denom)
-                                .copied()
-                                .unwrap_or_default();
-                            let res = TaxCapResponse { cap };
-                            SystemResult::Ok(to_binary(&res).into())
-                        }
-                        _ => panic!("DO NOT ENTER HERE"),
-                    }
-                } else {
-                    panic!("DO NOT ENTER HERE")
-                }
-            }*/
->>>>>>> 042b0768
             QueryRequest::Wasm(WasmQuery::Smart { contract_addr, msg }) => {
                 if contract_addr == "factory" {
                     match from_binary(&msg).unwrap() {
-                        FactoryQueryMsg::FeeInfo { .. } => SystemResult::Ok(
+                        FeeInfo { .. } => SystemResult::Ok(
                             to_binary(&FeeInfoResponse {
                                 fee_address: Some(Addr::unchecked("fee_address")),
                                 total_fee_bps: 30,
@@ -125,11 +88,7 @@
                             })
                             .into(),
                         ),
-<<<<<<< HEAD
                         Config {} => SystemResult::Ok(
-=======
-                        FactoryQueryMsg::Config {} => SystemResult::Ok(
->>>>>>> 042b0768
                             to_binary(&ConfigResponse {
                                 owner: Addr::unchecked("owner"),
                                 pair_configs: vec![],
@@ -237,11 +196,6 @@
         self.token_querier = TokenQuerier::new(balances);
     }
 
-<<<<<<< HEAD
-=======
-    /*// configure the token owner mock querier*/
-
->>>>>>> 042b0768
     pub fn with_balance(&mut self, balances: &[(&String, &[Coin])]) {
         for (addr, balance) in balances {
             self.base.update_balance(addr.to_string(), balance.to_vec());
