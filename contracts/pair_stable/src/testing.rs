use crate::contract::{
    accumulate_prices, assert_max_spread, execute, instantiate, query_pair_info, query_pool,
    query_reverse_simulation, query_share, query_simulation, reply,
};
use crate::error::ContractError;
use crate::math::calc_amount;
use crate::mock_querier::mock_dependencies;

use crate::response::MsgInstantiateContractResponse;
use crate::state::Config;
use astroport::asset::{Asset, AssetInfo, PairInfo};
<<<<<<< HEAD

=======
>>>>>>> 2d7c2328
use astroport::pair::{
    Cw20HookMsg, ExecuteMsg, InstantiateMsgStable, PoolResponse, ReverseSimulationResponse,
    SimulationResponse,
};
use astroport::token::InstantiateMsg as TokenInstantiateMsg;
use cosmwasm_std::testing::{mock_env, mock_info, MOCK_CONTRACT_ADDR};
use cosmwasm_std::{
    attr, to_binary, Addr, BankMsg, BlockInfo, Coin, ContractResult, CosmosMsg, Decimal, DepsMut,
    Env, Reply, ReplyOn, Response, StdError, SubMsg, SubMsgExecutionResponse, Timestamp, Uint128,
    WasmMsg,
};
use cw20::{Cw20ExecuteMsg, Cw20ReceiveMsg, MinterResponse};
use protobuf::Message;

fn store_liquidity_token(deps: DepsMut, msg_id: u64, contract_addr: String) {
    let data = MsgInstantiateContractResponse {
        contract_address: contract_addr,
        data: vec![],
        unknown_fields: Default::default(),
        cached_size: Default::default(),
    }
    .write_to_bytes()
    .unwrap();

    let reply_msg = Reply {
        id: msg_id,
        result: ContractResult::Ok(SubMsgExecutionResponse {
            events: vec![],
            data: Some(data.into()),
        }),
    };

    let _res = reply(deps, mock_env(), reply_msg.clone()).unwrap();
}

#[test]
fn proper_initialization() {
    let mut deps = mock_dependencies(&[]);

    let msg = InstantiateMsgStable {
        factory_addr: Addr::unchecked("factory"),
        asset_infos: [
            AssetInfo::NativeToken {
                denom: "uusd".to_string(),
            },
            AssetInfo::Token {
                contract_addr: Addr::unchecked("asset0000"),
            },
        ],
        token_code_id: 10u64,
        amp: 100,
    };

    let sender = "addr0000";
    // we can just call .unwrap() to assert this was a success
    let env = mock_env();
    let info = mock_info(sender, &[]);
    let res = instantiate(deps.as_mut(), env, info, msg).unwrap();
    assert_eq!(
        res.messages,
<<<<<<< HEAD
        vec![SubMsg {
            msg: WasmMsg::Instantiate {
                code_id: 10u64,
                msg: to_binary(&TokenInstantiateMsg {
                    name: "Astroport LP token".to_string(),
                    symbol: "uLP".to_string(),
                    decimals: 6,
                    initial_balances: vec![],
                    mint: Some(MinterResponse {
                        minter: String::from(MOCK_CONTRACT_ADDR),
                        cap: None,
                    }),
                })
                .unwrap(),
                funds: vec![],
                admin: None,
                label: String::from("Astroport LP token"),
=======
        vec![
            SubMsg {
                msg: WasmMsg::Instantiate {
                    code_id: 10u64,
                    msg: to_binary(&TokenInstantiateMsg {
                        name: "Astroport LP token".to_string(),
                        symbol: "uLP".to_string(),
                        decimals: 6,
                        initial_balances: vec![],
                        mint: Some(MinterResponse {
                            minter: String::from(MOCK_CONTRACT_ADDR),
                            cap: None,
                        }),
                    })
                    .unwrap(),
                    funds: vec![],
                    admin: None,
                    label: String::from("Astroport LP token"),
                }
                .into(),
                id: 0,
                gas_limit: None,
                reply_on: ReplyOn::Never
            },
            SubMsg {
                msg: WasmMsg::Execute {
                    contract_addr: String::from("factory0000"),
                    msg: to_binary(&Uint128::new(1000000u128)).unwrap(),
                    funds: vec![],
                }
                .into(),
                id: 0,
                gas_limit: None,
                reply_on: ReplyOn::Never
>>>>>>> 2d7c2328
            }
            .into(),
            id: 1,
            gas_limit: None,
            reply_on: ReplyOn::Success
        },]
    );

    // store liquidity token
    store_liquidity_token(deps.as_mut(), 1, "liquidity0000".to_string());

    // // it worked, let's query the state
    let pair_info: PairInfo = query_pair_info(deps.as_ref()).unwrap();
    assert_eq!(Addr::unchecked("liquidity0000"), pair_info.liquidity_token);
    assert_eq!(
        pair_info.asset_infos,
        [
            AssetInfo::NativeToken {
                denom: "uusd".to_string(),
            },
            AssetInfo::Token {
                contract_addr: Addr::unchecked("asset0000")
            }
        ]
    );
}

#[test]
fn provide_liquidity() {
    let mut deps = mock_dependencies(&[Coin {
        denom: "uusd".to_string(),
        amount: Uint128::new(200_000000000000000000u128),
    }]);

    deps.querier.with_token_balances(&[
        (
            &String::from("liquidity0000"),
            &[(&String::from(MOCK_CONTRACT_ADDR), &Uint128::new(0))],
        ),
        (
            &String::from("asset0000"),
            &[(&String::from(MOCK_CONTRACT_ADDR), &Uint128::new(0))],
        ),
    ]);

    let msg = InstantiateMsgStable {
        asset_infos: [
            AssetInfo::NativeToken {
                denom: "uusd".to_string(),
            },
            AssetInfo::Token {
                contract_addr: Addr::unchecked("asset0000"),
            },
        ],
        token_code_id: 10u64,
        factory_addr: Addr::unchecked("factory"),
        amp: 100,
    };

    let env = mock_env();
    let info = mock_info("addr0000", &[]);
    // we can just call .unwrap() to assert this was a success
    let _res = instantiate(deps.as_mut(), env, info, msg).unwrap();

    // store liquidity token
    store_liquidity_token(deps.as_mut(), 1, "liquidity0000".to_string());

    // successfully provide liquidity for the exist pool
    let msg = ExecuteMsg::ProvideLiquidity {
        assets: [
            Asset {
                info: AssetInfo::Token {
                    contract_addr: Addr::unchecked("asset0000"),
                },
                amount: Uint128::from(100_000000000000000000u128),
            },
            Asset {
                info: AssetInfo::NativeToken {
                    denom: "uusd".to_string(),
                },
                amount: Uint128::from(100_000000000000000000u128),
            },
        ],
        slippage_tolerance: None,
        auto_stake: None,
        receiver: None,
    };

    let env = mock_env();
    let info = mock_info(
        "addr0000",
        &[Coin {
            denom: "uusd".to_string(),
            amount: Uint128::from(100_000000000000000000u128),
        }],
    );
    let res = execute(deps.as_mut(), env.clone().clone(), info, msg).unwrap();
    let transfer_from_msg = res.messages.get(0).expect("no message");
    let mint_msg = res.messages.get(1).expect("no message");
    assert_eq!(
        transfer_from_msg,
        &SubMsg {
            msg: WasmMsg::Execute {
                contract_addr: String::from("asset0000"),
                msg: to_binary(&Cw20ExecuteMsg::TransferFrom {
                    owner: String::from("addr0000"),
                    recipient: String::from(MOCK_CONTRACT_ADDR),
                    amount: Uint128::from(100_000000000000000000u128),
                })
                .unwrap(),
                funds: vec![],
            }
            .into(),
            id: 0,
            gas_limit: None,
            reply_on: ReplyOn::Never
        }
    );
    assert_eq!(
        mint_msg,
        &SubMsg {
            msg: WasmMsg::Execute {
                contract_addr: String::from("liquidity0000"),
                msg: to_binary(&Cw20ExecuteMsg::Mint {
                    recipient: String::from("addr0000"),
                    amount: Uint128::from(100_000000000000000000u128),
                })
                .unwrap(),
                funds: vec![],
            }
            .into(),
            id: 0,
            gas_limit: None,
            reply_on: ReplyOn::Never,
        }
    );

    // provide more liquidity 1:2, which is not propotional to 1:1,
    // then it must accept 1:1 and treat left amount as donation
    deps.querier.with_balance(&[(
        &String::from(MOCK_CONTRACT_ADDR),
        &[Coin {
            denom: "uusd".to_string(),
            amount: Uint128::new(200_000000000000000000 + 200_000000000000000000 /* user deposit must be pre-applied */),
        }],
    )]);

    deps.querier.with_token_balances(&[
        (
            &String::from("liquidity0000"),
            &[(
                &String::from(MOCK_CONTRACT_ADDR),
                &Uint128::new(100_000000000000000000),
            )],
        ),
        (
            &String::from("asset0000"),
            &[(
                &String::from(MOCK_CONTRACT_ADDR),
                &Uint128::new(200_000000000000000000),
            )],
        ),
    ]);

    let msg = ExecuteMsg::ProvideLiquidity {
        assets: [
            Asset {
                info: AssetInfo::Token {
                    contract_addr: Addr::unchecked("asset0000"),
                },
                amount: Uint128::from(100_000000000000000000u128),
            },
            Asset {
                info: AssetInfo::NativeToken {
                    denom: "uusd".to_string(),
                },
                amount: Uint128::from(200_000000000000000000u128),
            },
        ],
        slippage_tolerance: None,
        auto_stake: None,
        receiver: None,
    };

    let env = mock_env_with_block_time(env.block.time.seconds() + 1000);
    let info = mock_info(
        "addr0000",
        &[Coin {
            denom: "uusd".to_string(),
            amount: Uint128::from(200_000000000000000000u128),
        }],
    );

    // only accept 100, then 50 share will be generated with 100 * (100 / 200)
    let res: Response = execute(deps.as_mut(), env.clone(), info, msg).unwrap();
    let transfer_from_msg = res.messages.get(0).expect("no message");
    let mint_msg = res.messages.get(1).expect("no message");
    assert_eq!(
        transfer_from_msg,
        &SubMsg {
            msg: WasmMsg::Execute {
                contract_addr: String::from("asset0000"),
                msg: to_binary(&Cw20ExecuteMsg::TransferFrom {
                    owner: String::from("addr0000"),
                    recipient: String::from(MOCK_CONTRACT_ADDR),
                    amount: Uint128::from(100_000000000000000000u128),
                })
                .unwrap(),
                funds: vec![],
            }
            .into(),
            id: 0,
            gas_limit: None,
            reply_on: ReplyOn::Never,
        }
    );
    assert_eq!(
        mint_msg,
        &SubMsg {
            msg: WasmMsg::Execute {
                contract_addr: String::from("liquidity0000"),
                msg: to_binary(&Cw20ExecuteMsg::Mint {
                    recipient: String::from("addr0000"),
                    amount: Uint128::from(50_000000000000000000u128),
                })
                .unwrap(),
                funds: vec![],
            }
            .into(),
            id: 0,
            gas_limit: None,
            reply_on: ReplyOn::Never,
        }
    );

    // check wrong argument
    let msg = ExecuteMsg::ProvideLiquidity {
        assets: [
            Asset {
                info: AssetInfo::Token {
                    contract_addr: Addr::unchecked("asset0000"),
                },
                amount: Uint128::from(100_000000000000000000u128),
            },
            Asset {
                info: AssetInfo::NativeToken {
                    denom: "uusd".to_string(),
                },
                amount: Uint128::from(50_000000000000000000u128),
            },
        ],
        slippage_tolerance: None,
        auto_stake: None,
        receiver: None,
    };

    let env = mock_env();
    let info = mock_info(
        "addr0000",
        &[Coin {
            denom: "uusd".to_string(),
            amount: Uint128::from(100_000000000000000000u128),
        }],
    );
    let res = execute(deps.as_mut(), env.clone(), info, msg).unwrap_err();
    match res {
        ContractError::Std(StdError::GenericErr { msg, .. }) => assert_eq!(
            msg,
            "Native token balance mismatch between the argument and the transferred".to_string()
        ),
        _ => panic!("Must return generic error"),
    }

    // initialize token balance to 1:1
    deps.querier.with_balance(&[(
        &String::from(MOCK_CONTRACT_ADDR),
        &[Coin {
            denom: "uusd".to_string(),
            amount: Uint128::new(100_000000000000000000 + 100_000000000000000000 /* user deposit must be pre-applied */),
        }],
    )]);

    deps.querier.with_token_balances(&[
        (
            &String::from("liquidity0000"),
            &[(
                &String::from(MOCK_CONTRACT_ADDR),
                &Uint128::new(100_000000000000000000),
            )],
        ),
        (
            &String::from("asset0000"),
            &[(
                &String::from(MOCK_CONTRACT_ADDR),
                &Uint128::new(100_000000000000000000),
            )],
        ),
    ]);

    // failed because the price is under slippage_tolerance
    let msg = ExecuteMsg::ProvideLiquidity {
        assets: [
            Asset {
                info: AssetInfo::Token {
                    contract_addr: Addr::unchecked("asset0000"),
                },
                amount: Uint128::from(98_000000000000000000u128),
            },
            Asset {
                info: AssetInfo::NativeToken {
                    denom: "uusd".to_string(),
                },
                amount: Uint128::from(100_000000000000000000u128),
            },
        ],
        slippage_tolerance: Some(Decimal::percent(1)),
        auto_stake: None,
        receiver: None,
    };

    let env = mock_env_with_block_time(env.block.time.seconds() + 1000);
    let info = mock_info(
        "addr0001",
        &[Coin {
            denom: "uusd".to_string(),
            amount: Uint128::from(100_000000000000000000u128),
        }],
    );
    let res = execute(deps.as_mut(), env.clone(), info, msg).unwrap_err();
    assert_eq!(res, ContractError::MaxSlippageAssertion {});

    // initialize token balance to 1:1
    deps.querier.with_balance(&[(
        &String::from(MOCK_CONTRACT_ADDR),
        &[Coin {
            denom: "uusd".to_string(),
            amount: Uint128::new(100_000000000000000000 + 98_000000000000000000 /* user deposit must be pre-applied */),
        }],
    )]);

    // failed because the price is under slippage_tolerance
    let msg = ExecuteMsg::ProvideLiquidity {
        assets: [
            Asset {
                info: AssetInfo::Token {
                    contract_addr: Addr::unchecked("asset0000"),
                },
                amount: Uint128::from(100_000000000000000000u128),
            },
            Asset {
                info: AssetInfo::NativeToken {
                    denom: "uusd".to_string(),
                },
                amount: Uint128::from(98_000000000000000000u128),
            },
        ],
        slippage_tolerance: Some(Decimal::percent(1)),
        auto_stake: None,
        receiver: None,
    };

    let env = mock_env_with_block_time(env.block.time.seconds() + 1000);
    let info = mock_info(
        "addr0001",
        &[Coin {
            denom: "uusd".to_string(),
            amount: Uint128::from(98_000000000000000000u128),
        }],
    );
    let res = execute(deps.as_mut(), env.clone(), info, msg).unwrap_err();
    assert_eq!(res, ContractError::MaxSlippageAssertion {});

    // initialize token balance to 1:1
    deps.querier.with_balance(&[(
        &String::from(MOCK_CONTRACT_ADDR),
        &[Coin {
            denom: "uusd".to_string(),
            amount: Uint128::new(100_000000000000000000 + 100_000000000000000000 /* user deposit must be pre-applied */),
        }],
    )]);

    // successfully provides
    let msg = ExecuteMsg::ProvideLiquidity {
        assets: [
            Asset {
                info: AssetInfo::Token {
                    contract_addr: Addr::unchecked("asset0000"),
                },
                amount: Uint128::from(99_000000000000000000u128),
            },
            Asset {
                info: AssetInfo::NativeToken {
                    denom: "uusd".to_string(),
                },
                amount: Uint128::from(100_000000000000000000u128),
            },
        ],
        slippage_tolerance: Some(Decimal::percent(1)),
        auto_stake: None,
        receiver: None,
    };

    let env = mock_env_with_block_time(env.block.time.seconds() + 1000);
    let info = mock_info(
        "addr0001",
        &[Coin {
            denom: "uusd".to_string(),
            amount: Uint128::from(100_000000000000000000u128),
        }],
    );
    let _res = execute(deps.as_mut(), env.clone(), info, msg).unwrap();

    // initialize token balance to 1:1
    deps.querier.with_balance(&[(
        &String::from(MOCK_CONTRACT_ADDR),
        &[Coin {
            denom: "uusd".to_string(),
            amount: Uint128::new(100_000000000000000000 + 99_000000000000000000 /* user deposit must be pre-applied */),
        }],
    )]);

    // successfully provides
    let msg = ExecuteMsg::ProvideLiquidity {
        assets: [
            Asset {
                info: AssetInfo::Token {
                    contract_addr: Addr::unchecked("asset0000"),
                },
                amount: Uint128::from(100_000000000000000000u128),
            },
            Asset {
                info: AssetInfo::NativeToken {
                    denom: "uusd".to_string(),
                },
                amount: Uint128::from(99_000000000000000000u128),
            },
        ],
        slippage_tolerance: Some(Decimal::percent(1)),
        auto_stake: None,
        receiver: None,
    };

    let env = mock_env_with_block_time(env.block.time.seconds() + 1000);
    let info = mock_info(
        "addr0001",
        &[Coin {
            denom: "uusd".to_string(),
            amount: Uint128::from(99_000000000000000000u128),
        }],
    );
    let _res = execute(deps.as_mut(), env, info, msg).unwrap();
}

#[test]
fn withdraw_liquidity() {
    let mut deps = mock_dependencies(&[Coin {
        denom: "uusd".to_string(),
        amount: Uint128::new(100u128),
    }]);

    deps.querier.with_tax(
        Decimal::zero(),
        &[(&"uusd".to_string(), &Uint128::from(1000000u128))],
    );
    deps.querier.with_token_balances(&[
        (
            &String::from("liquidity0000"),
            &[(&String::from("addr0000"), &Uint128::new(100u128))],
        ),
        (
            &String::from("asset0000"),
            &[(&String::from(MOCK_CONTRACT_ADDR), &Uint128::new(100u128))],
        ),
    ]);

    let msg = InstantiateMsgStable {
        asset_infos: [
            AssetInfo::NativeToken {
                denom: "uusd".to_string(),
            },
            AssetInfo::Token {
                contract_addr: Addr::unchecked("asset0000"),
            },
        ],
        token_code_id: 10u64,
        factory_addr: Addr::unchecked("factory"),
        amp: 100,
    };

    let env = mock_env();
    let info = mock_info("addr0000", &[]);
    // we can just call .unwrap() to assert this was a success
    let _res = instantiate(deps.as_mut(), env, info, msg).unwrap();

    // store liquidity token
    store_liquidity_token(deps.as_mut(), 1, "liquidity0000".to_string());

    // withdraw liquidity
    let msg = ExecuteMsg::Receive(Cw20ReceiveMsg {
        sender: String::from("addr0000"),
        msg: to_binary(&Cw20HookMsg::WithdrawLiquidity {}).unwrap(),
        amount: Uint128::new(100u128),
    });

    let env = mock_env();
    let info = mock_info("liquidity0000", &[]);
    let res = execute(deps.as_mut(), env, info, msg).unwrap();
    let log_withdrawn_share = res.attributes.get(2).expect("no log");
    let log_refund_assets = res.attributes.get(3).expect("no log");
    let msg_refund_0 = res.messages.get(0).expect("no message");
    let msg_refund_1 = res.messages.get(1).expect("no message");
    let msg_burn_liquidity = res.messages.get(2).expect("no message");
    assert_eq!(
        msg_refund_0,
        &SubMsg {
            msg: CosmosMsg::Bank(BankMsg::Send {
                to_address: String::from("addr0000"),
                amount: vec![Coin {
                    denom: "uusd".to_string(),
                    amount: Uint128::from(100u128),
                }],
            }),
            id: 0,
            gas_limit: None,
            reply_on: ReplyOn::Never,
        }
    );
    assert_eq!(
        msg_refund_1,
        &SubMsg {
            msg: WasmMsg::Execute {
                contract_addr: String::from("asset0000"),
                msg: to_binary(&Cw20ExecuteMsg::Transfer {
                    recipient: String::from("addr0000"),
                    amount: Uint128::from(100u128),
                })
                .unwrap(),
                funds: vec![],
            }
            .into(),
            id: 0,
            gas_limit: None,
            reply_on: ReplyOn::Never,
        }
    );
    assert_eq!(
        msg_burn_liquidity,
        &SubMsg {
            msg: WasmMsg::Execute {
                contract_addr: String::from("liquidity0000"),
                msg: to_binary(&Cw20ExecuteMsg::Burn {
                    amount: Uint128::from(100u128),
                })
                .unwrap(),
                funds: vec![],
            }
            .into(),
            id: 0,
            gas_limit: None,
            reply_on: ReplyOn::Never,
        }
    );

    assert_eq!(
        log_withdrawn_share,
        &attr("withdrawn_share", 100u128.to_string())
    );
    assert_eq!(
        log_refund_assets,
        &attr("refund_assets", "100uusd, 100asset0000")
    );
}

#[test]
fn try_native_to_token() {
    let total_share = Uint128::new(30000000000u128);
    let asset_pool_amount = Uint128::new(20000000000u128);
    let collateral_pool_amount = Uint128::new(30000000000u128);
    let offer_amount = Uint128::new(1500000000u128);

    let mut deps = mock_dependencies(&[Coin {
        denom: "uusd".to_string(),
        amount: collateral_pool_amount + offer_amount, /* user deposit must be pre-applied */
    }]);

    deps.querier.with_tax(
        Decimal::zero(),
        &[(&"uusd".to_string(), &Uint128::from(1000000u128))],
    );

    deps.querier.with_token_balances(&[
        (
            &String::from("liquidity0000"),
            &[(&String::from(MOCK_CONTRACT_ADDR), &total_share)],
        ),
        (
            &String::from("asset0000"),
            &[(&String::from(MOCK_CONTRACT_ADDR), &asset_pool_amount)],
        ),
    ]);

    let msg = InstantiateMsgStable {
        asset_infos: [
            AssetInfo::NativeToken {
                denom: "uusd".to_string(),
            },
            AssetInfo::Token {
                contract_addr: Addr::unchecked("asset0000"),
            },
        ],
        token_code_id: 10u64,
        factory_addr: Addr::unchecked("factory"),
        amp: 100,
    };

    let env = mock_env();
    let info = mock_info("addr0000", &[]);
    // we can just call .unwrap() to assert this was a success
    let _res = instantiate(deps.as_mut(), env, info, msg).unwrap();

    // store liquidity token
    store_liquidity_token(deps.as_mut(), 1, "liquidity0000".to_string());

    // normal swap
    let msg = ExecuteMsg::Swap {
        offer_asset: Asset {
            info: AssetInfo::NativeToken {
                denom: "uusd".to_string(),
            },
            amount: offer_amount,
        },
        belief_price: None,
        max_spread: None,
        to: None,
    };
    let env = mock_env_with_block_time(1000);
    let info = mock_info(
        "addr0000",
        &[Coin {
            denom: "uusd".to_string(),
            amount: offer_amount,
        }],
    );

    let res = execute(deps.as_mut(), env, info, msg).unwrap();
    let msg_transfer = res.messages.get(0).expect("no message");

    let model: StableSwapModel = StableSwapModel::new(
        100,
        vec![collateral_pool_amount.into(), asset_pool_amount.into()],
        2,
    );

    let sim_result = model.sim_exchange(0, 1, offer_amount.into());

    let expected_ret_amount = Uint128::new(sim_result);
    let expected_spread_amount = Uint128::zero();
    let expected_commission_amount = expected_ret_amount.multiply_ratio(3u128, 1000u128); // 0.3%
    let expected_maker_fee_amount = expected_commission_amount.multiply_ratio(166u128, 1000u128);

    let expected_return_amount = expected_ret_amount
        .checked_sub(expected_commission_amount)
        .unwrap();
    let expected_tax_amount = Uint128::zero(); // no tax for token

    // check simulation res
    deps.querier.with_balance(&[(
        &String::from(MOCK_CONTRACT_ADDR),
        &[Coin {
            denom: "uusd".to_string(),
            amount: collateral_pool_amount, /* user deposit must be pre-applied */
        }],
    )]);

    let simulation_res: SimulationResponse = query_simulation(
        deps.as_ref(),
        Asset {
            info: AssetInfo::NativeToken {
                denom: "uusd".to_string(),
            },
            amount: offer_amount,
        },
    )
    .unwrap();
    assert_eq!(expected_return_amount, simulation_res.return_amount);
    assert_eq!(expected_commission_amount, simulation_res.commission_amount);
    assert_eq!(expected_spread_amount, simulation_res.spread_amount);

    // check reverse simulation res
    let reverse_simulation_res: ReverseSimulationResponse = query_reverse_simulation(
        deps.as_ref(),
        Asset {
            info: AssetInfo::Token {
                contract_addr: Addr::unchecked("asset0000"),
            },
            amount: expected_return_amount,
        },
    )
    .unwrap();

    let model: StableSwapModel = StableSwapModel::new(
        100,
        vec![collateral_pool_amount.into(), asset_pool_amount.into()],
        2,
    );

    let sim_result = model.sim_exchange(1, 0, expected_return_amount.into());

    assert_eq!(
        Uint128::new(sim_result),
        reverse_simulation_res.offer_amount
    );
    assert_eq!(
        expected_commission_amount,
        reverse_simulation_res.commission_amount
    );
    assert_eq!(expected_spread_amount, reverse_simulation_res.spread_amount);

    assert_eq!(
        res.attributes,
        vec![
            attr("action", "swap"),
            attr("sender", "addr0000"),
            attr("receiver", "addr0000"),
            attr("offer_asset", "uusd"),
            attr("ask_asset", "asset0000"),
            attr("offer_amount", offer_amount.to_string()),
            attr("return_amount", expected_return_amount.to_string()),
            attr("tax_amount", expected_tax_amount.to_string()),
            attr("spread_amount", expected_spread_amount.to_string()),
            attr("commission_amount", expected_commission_amount.to_string()),
            attr("maker_fee_amount", expected_maker_fee_amount.to_string()),
        ]
    );

    assert_eq!(
        &SubMsg {
            msg: WasmMsg::Execute {
                contract_addr: String::from("asset0000"),
                msg: to_binary(&Cw20ExecuteMsg::Transfer {
                    recipient: String::from("addr0000"),
                    amount: Uint128::from(expected_return_amount),
                })
                .unwrap(),
                funds: vec![],
            }
            .into(),
            id: 0,
            gas_limit: None,
            reply_on: ReplyOn::Never,
        },
        msg_transfer,
    );
}

#[test]
fn try_token_to_native() {
    let total_share = Uint128::new(30000000000u128);
    let asset_pool_amount = Uint128::new(20000000000u128);
    let collateral_pool_amount = Uint128::new(30000000000u128);
    let offer_amount = Uint128::new(1500000000u128);

    let mut deps = mock_dependencies(&[Coin {
        denom: "uusd".to_string(),
        amount: collateral_pool_amount,
    }]);
    deps.querier.with_tax(
        Decimal::percent(1),
        &[(&"uusd".to_string(), &Uint128::from(1000000u128))],
    );
    deps.querier.with_token_balances(&[
        (
            &String::from("liquidity0000"),
            &[(&String::from(MOCK_CONTRACT_ADDR), &total_share)],
        ),
        (
            &String::from("asset0000"),
            &[(
                &String::from(MOCK_CONTRACT_ADDR),
                &(asset_pool_amount + offer_amount),
            )],
        ),
    ]);

    let msg = InstantiateMsgStable {
        asset_infos: [
            AssetInfo::NativeToken {
                denom: "uusd".to_string(),
            },
            AssetInfo::Token {
                contract_addr: Addr::unchecked("asset0000"),
            },
        ],
        token_code_id: 10u64,
        factory_addr: Addr::unchecked("factory"),
        amp: 100,
    };

    let env = mock_env();
    let info = mock_info("addr0000", &[]);
    // we can just call .unwrap() to assert this was a success
    let _res = instantiate(deps.as_mut(), env, info, msg).unwrap();

    // store liquidity token
    store_liquidity_token(deps.as_mut(), 1, "liquidity0000".to_string());

    // unauthorized access; can not execute swap directy for token swap
    let msg = ExecuteMsg::Swap {
        offer_asset: Asset {
            info: AssetInfo::Token {
                contract_addr: Addr::unchecked("asset0000"),
            },
            amount: offer_amount,
        },
        belief_price: None,
        max_spread: None,
        to: None,
    };
    let env = mock_env_with_block_time(1000);
    let info = mock_info("addr0000", &[]);
    let res = execute(deps.as_mut(), env, info, msg).unwrap_err();
    assert_eq!(res, ContractError::Unauthorized {});

    // normal sell
    let msg = ExecuteMsg::Receive(Cw20ReceiveMsg {
        sender: String::from("addr0000"),
        amount: offer_amount,
        msg: to_binary(&Cw20HookMsg::Swap {
            belief_price: None,
            max_spread: None,
            to: None,
        })
        .unwrap(),
    });
    let env = mock_env_with_block_time(1000);
    let info = mock_info("asset0000", &[]);

    let res = execute(deps.as_mut(), env, info, msg).unwrap();
    let msg_transfer = res.messages.get(0).expect("no message");

    let model: StableSwapModel = StableSwapModel::new(
        100,
        vec![collateral_pool_amount.into(), asset_pool_amount.into()],
        2,
    );

    let sim_result = model.sim_exchange(1, 0, offer_amount.into());

    let expected_ret_amount = Uint128::new(sim_result);
    let expected_spread_amount = Uint128::zero();
    let expected_commission_amount = expected_ret_amount.multiply_ratio(3u128, 1000u128); // 0.3%
    let expected_maker_fee_amount = expected_commission_amount.multiply_ratio(166u128, 1000u128);
    let expected_return_amount = expected_ret_amount
        .checked_sub(expected_commission_amount)
        .unwrap();
    let expected_tax_amount = std::cmp::min(
        Uint128::new(1000000u128),
        expected_return_amount
            .checked_sub(
                expected_return_amount.multiply_ratio(Uint128::new(100u128), Uint128::new(101u128)),
            )
            .unwrap(),
    );
    // check simulation res
    // return asset token balance as normal
    deps.querier.with_token_balances(&[
        (
            &String::from("liquidity0000"),
            &[(&String::from(MOCK_CONTRACT_ADDR), &total_share)],
        ),
        (
            &String::from("asset0000"),
            &[(&String::from(MOCK_CONTRACT_ADDR), &(asset_pool_amount))],
        ),
    ]);

    let simulation_res: SimulationResponse = query_simulation(
        deps.as_ref(),
        Asset {
            amount: offer_amount,
            info: AssetInfo::Token {
                contract_addr: Addr::unchecked("asset0000"),
            },
        },
    )
    .unwrap();
    assert_eq!(expected_return_amount, simulation_res.return_amount);
    assert_eq!(expected_commission_amount, simulation_res.commission_amount);
    assert_eq!(expected_spread_amount, simulation_res.spread_amount);

    // check reverse simulation res
    let reverse_simulation_res: ReverseSimulationResponse = query_reverse_simulation(
        deps.as_ref(),
        Asset {
            amount: expected_return_amount,
            info: AssetInfo::NativeToken {
                denom: "uusd".to_string(),
            },
        },
    )
    .unwrap();

    let sim_result = model.sim_exchange(0, 1, expected_return_amount.into());

    assert_eq!(
        Uint128::new(sim_result),
        reverse_simulation_res.offer_amount
    );
    assert_eq!(
        expected_commission_amount,
        reverse_simulation_res.commission_amount
    );
    assert_eq!(expected_spread_amount, reverse_simulation_res.spread_amount);

    assert_eq!(
        res.attributes,
        vec![
            attr("action", "swap"),
            attr("sender", "addr0000"),
            attr("receiver", "addr0000"),
            attr("offer_asset", "asset0000"),
            attr("ask_asset", "uusd"),
            attr("offer_amount", offer_amount.to_string()),
            attr("return_amount", expected_return_amount.to_string()),
            attr("tax_amount", expected_tax_amount.to_string()),
            attr("spread_amount", expected_spread_amount.to_string()),
            attr("commission_amount", expected_commission_amount.to_string()),
            attr("maker_fee_amount", expected_maker_fee_amount.to_string()),
        ]
    );

    assert_eq!(
        &SubMsg {
            msg: CosmosMsg::Bank(BankMsg::Send {
                to_address: String::from("addr0000"),
                amount: vec![Coin {
                    denom: "uusd".to_string(),
                    amount: expected_return_amount
                        .checked_sub(expected_tax_amount)
                        .unwrap(),
                }],
            })
            .into(),
            id: 0,
            gas_limit: None,
            reply_on: ReplyOn::Never,
        },
        msg_transfer,
    );

    // failed due to non asset token contract try to execute sell
    let msg = ExecuteMsg::Receive(Cw20ReceiveMsg {
        sender: String::from("addr0000"),
        amount: offer_amount,
        msg: to_binary(&Cw20HookMsg::Swap {
            belief_price: None,
            max_spread: None,
            to: None,
        })
        .unwrap(),
    });
    let env = mock_env_with_block_time(1000);
    let info = mock_info("liquidtity0000", &[]);
    let res = execute(deps.as_mut(), env, info, msg).unwrap_err();
    assert_eq!(res, ContractError::Unauthorized {});
}

#[test]
fn test_max_spread() {
    assert_max_spread(
        Some(Decimal::from_ratio(1200u128, 1u128)),
        Some(Decimal::percent(1)),
        Uint128::from(1200000000u128),
        Uint128::from(989999u128),
        Uint128::zero(),
    )
    .unwrap_err();

    assert_max_spread(
        Some(Decimal::from_ratio(1200u128, 1u128)),
        Some(Decimal::percent(1)),
        Uint128::from(1200000000u128),
        Uint128::from(990000u128),
        Uint128::zero(),
    )
    .unwrap();

    assert_max_spread(
        None,
        Some(Decimal::percent(1)),
        Uint128::zero(),
        Uint128::from(989999u128),
        Uint128::from(10001u128),
    )
    .unwrap_err();

    assert_max_spread(
        None,
        Some(Decimal::percent(1)),
        Uint128::zero(),
        Uint128::from(990000u128),
        Uint128::from(10000u128),
    )
    .unwrap();
}

#[test]
fn test_deduct() {
    let mut deps = mock_dependencies(&[]);

    let tax_rate = Decimal::percent(2);
    let tax_cap = Uint128::from(1_000_000u128);
    deps.querier.with_tax(
        Decimal::percent(2),
        &[(&"uusd".to_string(), &Uint128::from(1000000u128))],
    );

    let amount = Uint128::new(1000_000_000u128);
    let expected_after_amount = std::cmp::max(
        amount.checked_sub(amount * tax_rate).unwrap(),
        amount.checked_sub(tax_cap).unwrap(),
    );

    let after_amount = (Asset {
        info: AssetInfo::NativeToken {
            denom: "uusd".to_string(),
        },
        amount,
    })
    .deduct_tax(&deps.as_ref().querier)
    .unwrap();

    assert_eq!(expected_after_amount, after_amount.amount);
}

#[test]
fn test_query_pool() {
    let total_share_amount = Uint128::from(111u128);
    let asset_0_amount = Uint128::from(222u128);
    let asset_1_amount = Uint128::from(333u128);
    let mut deps = mock_dependencies(&[Coin {
        denom: "uusd".to_string(),
        amount: asset_0_amount,
    }]);

    deps.querier.with_token_balances(&[
        (
            &String::from("asset0000"),
            &[(&String::from(MOCK_CONTRACT_ADDR), &asset_1_amount)],
        ),
        (
            &String::from("liquidity0000"),
            &[(&String::from(MOCK_CONTRACT_ADDR), &total_share_amount)],
        ),
    ]);

    let msg = InstantiateMsgStable {
        asset_infos: [
            AssetInfo::NativeToken {
                denom: "uusd".to_string(),
            },
            AssetInfo::Token {
                contract_addr: Addr::unchecked("asset0000"),
            },
        ],
        token_code_id: 10u64,
        factory_addr: Addr::unchecked("factory"),
        amp: 100,
    };

    let env = mock_env();
    let info = mock_info("addr0000", &[]);
    // we can just call .unwrap() to assert this was a success
    let _res = instantiate(deps.as_mut(), env, info, msg).unwrap();

    // store liquidity token
    store_liquidity_token(deps.as_mut(), 1, "liquidity0000".to_string());

    let res: PoolResponse = query_pool(deps.as_ref()).unwrap();

    assert_eq!(
        res.assets,
        [
            Asset {
                info: AssetInfo::NativeToken {
                    denom: "uusd".to_string(),
                },
                amount: asset_0_amount
            },
            Asset {
                info: AssetInfo::Token {
                    contract_addr: Addr::unchecked("asset0000"),
                },
                amount: asset_1_amount
            }
        ]
    );
    assert_eq!(res.total_share, total_share_amount);
}

#[test]
fn test_query_share() {
    let total_share_amount = Uint128::from(500u128);
    let asset_0_amount = Uint128::from(250u128);
    let asset_1_amount = Uint128::from(1000u128);
    let mut deps = mock_dependencies(&[Coin {
        denom: "uusd".to_string(),
        amount: asset_0_amount,
    }]);

    deps.querier.with_token_balances(&[
        (
            &String::from("asset0000"),
            &[(&String::from(MOCK_CONTRACT_ADDR), &asset_1_amount)],
        ),
        (
            &String::from("liquidity0000"),
            &[(&String::from(MOCK_CONTRACT_ADDR), &total_share_amount)],
        ),
    ]);

    let msg = InstantiateMsgStable {
        asset_infos: [
            AssetInfo::NativeToken {
                denom: "uusd".to_string(),
            },
            AssetInfo::Token {
                contract_addr: Addr::unchecked("asset0000"),
            },
        ],
        token_code_id: 10u64,
        factory_addr: Addr::unchecked("factory"),
        amp: 100,
    };

    let env = mock_env();
    let info = mock_info("addr0000", &[]);
    // we can just call .unwrap() to assert this was a success
    let _res = instantiate(deps.as_mut(), env, info, msg).unwrap();

    // store liquidity token
    store_liquidity_token(deps.as_mut(), 1, "liquidity0000".to_string());

    let res = query_share(deps.as_ref(), Uint128::new(250)).unwrap();

    assert_eq!(res[0].amount, Uint128::new(125));
    assert_eq!(res[1].amount, Uint128::new(500));
}

#[test]
fn test_accumulate_prices() {
    struct Case {
        block_time: u64,
        block_time_last: u64,
        last0: u128,
        last1: u128,
        x_amount: u128,
        y_amount: u128,
    }

    struct Result {
        block_time_last: u64,
        cumulative_price_x: u128,
        cumulative_price_y: u128,
        is_some: bool,
    }

    let test_cases: Vec<(Case, Result)> = vec![
        (
            Case {
                block_time: 1000,
                block_time_last: 0,
                last0: 0,
                last1: 0,
                x_amount: 250_000000,
                y_amount: 500_000000,
            },
            Result {
                block_time_last: 1000,
                cumulative_price_x: 1008,
                cumulative_price_y: 991,
                is_some: true,
            },
        ),
        // Same block height, no changes
        (
            Case {
                block_time: 1000,
                block_time_last: 1000,
                last0: 1,
                last1: 2,
                x_amount: 250_000000,
                y_amount: 500_000000,
            },
            Result {
                block_time_last: 1000,
                cumulative_price_x: 1,
                cumulative_price_y: 2,
                is_some: false,
            },
        ),
        (
            Case {
                block_time: 1500,
                block_time_last: 1000,
                last0: 500,
                last1: 2000,
                x_amount: 250_000000,
                y_amount: 500_000000,
            },
            Result {
                block_time_last: 1500,
                cumulative_price_x: 1004,
                cumulative_price_y: 2495,
                is_some: true,
            },
        ),
    ];

    for test_case in test_cases {
        let (case, result) = test_case;

        let env = mock_env_with_block_time(case.block_time);
        let config = accumulate_prices(
            env,
            &Config {
                pair_info: PairInfo {
                    asset_infos: [
                        AssetInfo::NativeToken {
                            denom: "uusd".to_string(),
                        },
                        AssetInfo::Token {
                            contract_addr: Addr::unchecked("asset0000"),
                        },
                    ],
                    contract_addr: Addr::unchecked("pair"),
                    liquidity_token: Addr::unchecked("lp_token"),
                    pair_type: PairType::Stable {},
                },
                factory_addr: Addr::unchecked("factory"),
                block_time_last: case.block_time_last,
                price0_cumulative_last: Uint128::new(case.last0),
                price1_cumulative_last: Uint128::new(case.last1),
                amp: 100,
            },
            Uint128::new(case.x_amount),
            6,
            Uint128::new(case.y_amount),
            6,
        )
        .unwrap();

        assert_eq!(result.is_some, config.is_some());

        if let Some(config) = config {
            assert_eq!(config.2, result.block_time_last);
            assert_eq!(config.0, Uint128::new(result.cumulative_price_x));
            assert_eq!(config.1, Uint128::new(result.cumulative_price_y));
        }
    }
}

fn mock_env_with_block_time(time: u64) -> Env {
    let mut env = mock_env();
    env.block = BlockInfo {
        height: 1,
        time: Timestamp::from_seconds(time),
        chain_id: "columbus".to_string(),
    };
    env
}

use astroport::factory::PairType;
use proptest::prelude::*;
use sim::StableSwapModel;

proptest! {
    #[test]
    fn constant_product_swap_no_fee(
        balance_in in 100..1_000_000_000_000_000_000u128,
        balance_out in 100..1_000_000_000_000_000_000u128,
        amount_in in 100..100_000_000_000u128,
        amp in 1..150u64
    ) {
        prop_assume!(amount_in < balance_in);

        let model: StableSwapModel = StableSwapModel::new(
            amp.into(),
            vec![balance_in, balance_out],
            2,
        );

        let result = calc_amount(
            balance_in,
            balance_out,
            amount_in,
            amp
        ).unwrap();

        let sim_result = model.sim_exchange(0, 1, amount_in);

        let diff = (sim_result as i128 - result as i128).abs();

        assert!(
            diff <= 1,
            "result={}, sim_result={}, amp={}, amount_in={}, balance_in={}, balance_out={}, diff={}",
            result,
            sim_result,
            amp,
            amount_in,
            balance_in,
            balance_out,
            diff
        );
    }
}<|MERGE_RESOLUTION|>--- conflicted
+++ resolved
@@ -9,10 +9,7 @@
 use crate::response::MsgInstantiateContractResponse;
 use crate::state::Config;
 use astroport::asset::{Asset, AssetInfo, PairInfo};
-<<<<<<< HEAD
-
-=======
->>>>>>> 2d7c2328
+
 use astroport::pair::{
     Cw20HookMsg, ExecuteMsg, InstantiateMsgStable, PoolResponse, ReverseSimulationResponse,
     SimulationResponse,
@@ -73,7 +70,6 @@
     let res = instantiate(deps.as_mut(), env, info, msg).unwrap();
     assert_eq!(
         res.messages,
-<<<<<<< HEAD
         vec![SubMsg {
             msg: WasmMsg::Instantiate {
                 code_id: 10u64,
@@ -91,42 +87,6 @@
                 funds: vec![],
                 admin: None,
                 label: String::from("Astroport LP token"),
-=======
-        vec![
-            SubMsg {
-                msg: WasmMsg::Instantiate {
-                    code_id: 10u64,
-                    msg: to_binary(&TokenInstantiateMsg {
-                        name: "Astroport LP token".to_string(),
-                        symbol: "uLP".to_string(),
-                        decimals: 6,
-                        initial_balances: vec![],
-                        mint: Some(MinterResponse {
-                            minter: String::from(MOCK_CONTRACT_ADDR),
-                            cap: None,
-                        }),
-                    })
-                    .unwrap(),
-                    funds: vec![],
-                    admin: None,
-                    label: String::from("Astroport LP token"),
-                }
-                .into(),
-                id: 0,
-                gas_limit: None,
-                reply_on: ReplyOn::Never
-            },
-            SubMsg {
-                msg: WasmMsg::Execute {
-                    contract_addr: String::from("factory0000"),
-                    msg: to_binary(&Uint128::new(1000000u128)).unwrap(),
-                    funds: vec![],
-                }
-                .into(),
-                id: 0,
-                gas_limit: None,
-                reply_on: ReplyOn::Never
->>>>>>> 2d7c2328
             }
             .into(),
             id: 1,
