use crate::contract::{
    accumulate_prices, assert_max_spread, execute, instantiate, query_pair_info, query_pool,
    query_share, query_simulation, reply,
};
use crate::error::ContractError;
use crate::math::{calc_ask_amount, calc_offer_amount, AMP_PRECISION};
use crate::mock_querier::mock_dependencies;

use crate::response::MsgInstantiateContractResponse;
use crate::state::Config;
use astroport::asset::{Asset, AssetInfo, PairInfo};

use astroport::pair::{
    Cw20HookMsg, ExecuteMsg, InstantiateMsg, PoolResponse, SimulationResponse, StablePoolParams,
    TWAP_PRECISION,
};
use astroport::token::InstantiateMsg as TokenInstantiateMsg;
use classic_bindings::TerraQuery;
use cosmwasm_std::testing::{mock_env, mock_info, MOCK_CONTRACT_ADDR};
use cosmwasm_std::{
    attr, to_binary, Addr, BankMsg, BlockInfo, Coin, CosmosMsg, Decimal, DepsMut,
    Env, Reply, ReplyOn, Response, StdError, SubMsg, Timestamp, Uint128,
    WasmMsg, SubMsgResponse, SubMsgResult,
};
use cw20::{Cw20ExecuteMsg, Cw20ReceiveMsg, MinterResponse};
use protobuf::Message;

<<<<<<< HEAD
fn store_liquidity_token(deps:DepsMut<'_,TerraQuery> msg_id: u64, contract_addr: String) {
=======
fn store_liquidity_token(deps: DepsMut<TerraQuery>, msg_id: u64, contract_addr: String) {
>>>>>>> bebf2eb8
    let data = MsgInstantiateContractResponse {
        contract_address: contract_addr,
        data: vec![],
        unknown_fields: Default::default(),
        cached_size: Default::default(),
    }
    .write_to_bytes()
    .unwrap();

    let reply_msg = Reply {
        id: msg_id,
        result: SubMsgResult::Ok(SubMsgResponse {
            events: vec![],
            data: Some(data.into()),
        }),
    };

    reply(deps, mock_env(), reply_msg).unwrap();
}

#[test]
fn proper_initialization() {
    let mut deps = mock_dependencies(&[]);

    deps.querier.with_token_balances(&[(
        &String::from("asset0000"),
        &[(&String::from(MOCK_CONTRACT_ADDR), &Uint128::new(123u128))],
    )]);

    let msg = InstantiateMsg {
        factory_addr: String::from("factory"),
        asset_infos: [
            AssetInfo::NativeToken {
                denom: "uusd".to_string(),
            },
            AssetInfo::Token {
                contract_addr: Addr::unchecked("asset0000"),
            },
        ],
        token_code_id: 10u64,
        init_params: Some(to_binary(&StablePoolParams { amp: 100 }).unwrap()),
    };

    let sender = "addr0000";
    // we can just call .unwrap() to assert this was a success
    let env = mock_env();
    let info = mock_info(sender, &[]);
    let res = instantiate(deps.as_mut(), env, info, msg).unwrap();
    assert_eq!(
        res.messages,
        vec![SubMsg {
            msg: WasmMsg::Instantiate {
                code_id: 10u64,
                msg: to_binary(&TokenInstantiateMsg {
                    name: "UUSD-MAPP-LP".to_string(),
                    symbol: "uLP".to_string(),
                    decimals: 6,
                    initial_balances: vec![],
                    mint: Some(MinterResponse {
                        minter: String::from(MOCK_CONTRACT_ADDR),
                        cap: None,
                    }),
                    marketing: None
                })
                .unwrap(),
                funds: vec![],
                admin: None,
                label: String::from("Astroport LP token"),
            }
            .into(),
            id: 1,
            gas_limit: None,
            reply_on: ReplyOn::Success
        },]
    );

    // store liquidity token
    store_liquidity_token(deps.as_mut(), 1, "liquidity0000".to_string());

    // // it worked, let's query the state
    let pair_info: PairInfo = query_pair_info(deps.as_ref()).unwrap();
    assert_eq!(Addr::unchecked("liquidity0000"), pair_info.liquidity_token);
    assert_eq!(
        pair_info.asset_infos,
        [
            AssetInfo::NativeToken {
                denom: "uusd".to_string(),
            },
            AssetInfo::Token {
                contract_addr: Addr::unchecked("asset0000")
            }
        ]
    );
}

#[test]
fn provide_liquidity() {
    let mut deps = mock_dependencies(&[Coin {
        denom: "uusd".to_string(),
        amount: Uint128::new(200_000000000000000000u128),
    }]);

    deps.querier.with_token_balances(&[
        (
            &String::from("asset0000"),
            &[(&String::from(MOCK_CONTRACT_ADDR), &Uint128::new(0))],
        ),
        (
            &String::from("liquidity0000"),
            &[(&String::from(MOCK_CONTRACT_ADDR), &Uint128::new(0))],
        ),
    ]);

    let msg = InstantiateMsg {
        asset_infos: [
            AssetInfo::NativeToken {
                denom: "uusd".to_string(),
            },
            AssetInfo::Token {
                contract_addr: Addr::unchecked("asset0000"),
            },
        ],
        token_code_id: 10u64,
        factory_addr: String::from("factory"),
        init_params: Some(to_binary(&StablePoolParams { amp: 100 }).unwrap()),
    };

    let env = mock_env();
    let info = mock_info("addr0000", &[]);
    // we can just call .unwrap() to assert this was a success
    let _res = instantiate(deps.as_mut(), env, info, msg).unwrap();

    // store liquidity token
    store_liquidity_token(deps.as_mut(), 1, "liquidity0000".to_string());

    // successfully provide liquidity for the exist pool
    let msg = ExecuteMsg::ProvideLiquidity {
        assets: [
            Asset {
                info: AssetInfo::Token {
                    contract_addr: Addr::unchecked("asset0000"),
                },
                amount: Uint128::from(100_000000000000000000u128),
            },
            Asset {
                info: AssetInfo::NativeToken {
                    denom: "uusd".to_string(),
                },
                amount: Uint128::from(100_000000000000000000u128),
            },
        ],
        slippage_tolerance: None,
        auto_stake: None,
        receiver: None,
    };

    let env = mock_env();
    let info = mock_info(
        "addr0000",
        &[Coin {
            denom: "uusd".to_string(),
            amount: Uint128::from(100_000000000000000000u128),
        }],
    );
    let res = execute(deps.as_mut(), env.clone().clone(), info, msg).unwrap();
    let transfer_from_msg = res.messages.get(0).expect("no message");
    let mint_msg = res.messages.get(1).expect("no message");
    assert_eq!(
        transfer_from_msg,
        &SubMsg {
            msg: WasmMsg::Execute {
                contract_addr: String::from("asset0000"),
                msg: to_binary(&Cw20ExecuteMsg::TransferFrom {
                    owner: String::from("addr0000"),
                    recipient: String::from(MOCK_CONTRACT_ADDR),
                    amount: Uint128::from(100_000000000000000000u128),
                })
                .unwrap(),
                funds: vec![],
            }
            .into(),
            id: 0,
            gas_limit: None,
            reply_on: ReplyOn::Never
        }
    );
    assert_eq!(
        mint_msg,
        &SubMsg {
            msg: WasmMsg::Execute {
                contract_addr: String::from("liquidity0000"),
                msg: to_binary(&Cw20ExecuteMsg::Mint {
                    recipient: String::from("addr0000"),
                    amount: Uint128::from(100_000000000000000000u128),
                })
                .unwrap(),
                funds: vec![],
            }
            .into(),
            id: 0,
            gas_limit: None,
            reply_on: ReplyOn::Never,
        }
    );

    // provide more liquidity 1:2, which is not propotional to 1:1
    deps.querier.with_balance(&[(
        &String::from(MOCK_CONTRACT_ADDR),
        &[Coin {
            denom: "uusd".to_string(),
            amount: Uint128::new(200_000000000000000000 + 200_000000000000000000 /* user deposit must be pre-applied */),
        }],
    )]);

    deps.querier.with_token_balances(&[
        (
            &String::from("liquidity0000"),
            &[(
                &String::from(MOCK_CONTRACT_ADDR),
                &Uint128::new(100_000000000000000000),
            )],
        ),
        (
            &String::from("asset0000"),
            &[(
                &String::from(MOCK_CONTRACT_ADDR),
                &Uint128::new(200_000000000000000000),
            )],
        ),
    ]);

    let msg = ExecuteMsg::ProvideLiquidity {
        assets: [
            Asset {
                info: AssetInfo::Token {
                    contract_addr: Addr::unchecked("asset0000"),
                },
                amount: Uint128::from(100_000000000000000000u128),
            },
            Asset {
                info: AssetInfo::NativeToken {
                    denom: "uusd".to_string(),
                },
                amount: Uint128::from(200_000000000000000000u128),
            },
        ],
        slippage_tolerance: None,
        auto_stake: None,
        receiver: None,
    };

    let env = mock_env_with_block_time(env.block.time.seconds() + 1000);
    let info = mock_info(
        "addr0000",
        &[Coin {
            denom: "uusd".to_string(),
            amount: Uint128::from(200_000000000000000000u128),
        }],
    );

    let res: Response = execute(deps.as_mut(), env.clone(), info, msg).unwrap();
    let transfer_from_msg = res.messages.get(0).expect("no message");
    let mint_msg = res.messages.get(1).expect("no message");
    assert_eq!(
        transfer_from_msg,
        &SubMsg {
            msg: WasmMsg::Execute {
                contract_addr: String::from("asset0000"),
                msg: to_binary(&Cw20ExecuteMsg::TransferFrom {
                    owner: String::from("addr0000"),
                    recipient: String::from(MOCK_CONTRACT_ADDR),
                    amount: Uint128::from(100_000000000000000000u128),
                })
                .unwrap(),
                funds: vec![],
            }
            .into(),
            id: 0,
            gas_limit: None,
            reply_on: ReplyOn::Never,
        }
    );
    assert_eq!(
        mint_msg,
        &SubMsg {
            msg: WasmMsg::Execute {
                contract_addr: String::from("liquidity0000"),
                msg: to_binary(&Cw20ExecuteMsg::Mint {
                    recipient: String::from("addr0000"),
                    amount: Uint128::from(74_981956874579206461u128),
                })
                .unwrap(),
                funds: vec![],
            }
            .into(),
            id: 0,
            gas_limit: None,
            reply_on: ReplyOn::Never,
        }
    );

    // check wrong argument
    let msg = ExecuteMsg::ProvideLiquidity {
        assets: [
            Asset {
                info: AssetInfo::Token {
                    contract_addr: Addr::unchecked("asset0000"),
                },
                amount: Uint128::from(100_000000000000000000u128),
            },
            Asset {
                info: AssetInfo::NativeToken {
                    denom: "uusd".to_string(),
                },
                amount: Uint128::from(50_000000000000000000u128),
            },
        ],
        slippage_tolerance: None,
        auto_stake: None,
        receiver: None,
    };

    let env = mock_env();
    let info = mock_info(
        "addr0000",
        &[Coin {
            denom: "uusd".to_string(),
            amount: Uint128::from(100_000000000000000000u128),
        }],
    );
    let res = execute(deps.as_mut(), env.clone(), info, msg).unwrap_err();
    match res {
        ContractError::Std(StdError::GenericErr { msg, .. }) => assert_eq!(
            msg,
            "Native token balance mismatch between the argument and the transferred".to_string()
        ),
        _ => panic!("Must return generic error"),
    }

    // initialize token balance to 1:1
    deps.querier.with_balance(&[(
        &String::from(MOCK_CONTRACT_ADDR),
        &[Coin {
            denom: "uusd".to_string(),
            amount: Uint128::new(100_000000000000000000 + 100_000000000000000000 /* user deposit must be pre-applied */),
        }],
    )]);

    deps.querier.with_token_balances(&[
        (
            &String::from("liquidity0000"),
            &[(
                &String::from(MOCK_CONTRACT_ADDR),
                &Uint128::new(100_000000000000000000),
            )],
        ),
        (
            &String::from("asset0000"),
            &[(
                &String::from(MOCK_CONTRACT_ADDR),
                &Uint128::new(100_000000000000000000),
            )],
        ),
    ]);

    // initialize token balance to 1:1
    deps.querier.with_balance(&[(
        &String::from(MOCK_CONTRACT_ADDR),
        &[Coin {
            denom: "uusd".to_string(),
            amount: Uint128::new(100_000000000000000000 + 98_000000000000000000 /* user deposit must be pre-applied */),
        }],
    )]);

    // initialize token balance to 1:1
    deps.querier.with_balance(&[(
        &String::from(MOCK_CONTRACT_ADDR),
        &[Coin {
            denom: "uusd".to_string(),
            amount: Uint128::new(100_000000000000000000 + 100_000000000000000000 /* user deposit must be pre-applied */),
        }],
    )]);

    // successfully provides
    let msg = ExecuteMsg::ProvideLiquidity {
        assets: [
            Asset {
                info: AssetInfo::Token {
                    contract_addr: Addr::unchecked("asset0000"),
                },
                amount: Uint128::from(99_000000000000000000u128),
            },
            Asset {
                info: AssetInfo::NativeToken {
                    denom: "uusd".to_string(),
                },
                amount: Uint128::from(100_000000000000000000u128),
            },
        ],
        slippage_tolerance: Some(Decimal::percent(1)),
        auto_stake: None,
        receiver: None,
    };

    let env = mock_env_with_block_time(env.block.time.seconds() + 1000);
    let info = mock_info(
        "addr0001",
        &[Coin {
            denom: "uusd".to_string(),
            amount: Uint128::from(100_000000000000000000u128),
        }],
    );
    let _res = execute(deps.as_mut(), env.clone(), info, msg).unwrap();

    // initialize token balance to 1:1
    deps.querier.with_balance(&[(
        &String::from(MOCK_CONTRACT_ADDR),
        &[Coin {
            denom: "uusd".to_string(),
            amount: Uint128::new(100_000000000000000000 + 99_000000000000000000 /* user deposit must be pre-applied */),
        }],
    )]);

    // successfully provides
    let msg = ExecuteMsg::ProvideLiquidity {
        assets: [
            Asset {
                info: AssetInfo::Token {
                    contract_addr: Addr::unchecked("asset0000"),
                },
                amount: Uint128::from(100_000000000000000000u128),
            },
            Asset {
                info: AssetInfo::NativeToken {
                    denom: "uusd".to_string(),
                },
                amount: Uint128::from(99_000000000000000000u128),
            },
        ],
        slippage_tolerance: Some(Decimal::percent(1)),
        auto_stake: None,
        receiver: None,
    };

    let env = mock_env_with_block_time(env.block.time.seconds() + 1000);
    let info = mock_info(
        "addr0001",
        &[Coin {
            denom: "uusd".to_string(),
            amount: Uint128::from(99_000000000000000000u128),
        }],
    );
    let _res = execute(deps.as_mut(), env, info, msg).unwrap();
}

#[test]
fn withdraw_liquidity() {
    let mut deps = mock_dependencies(&[Coin {
        denom: "uusd".to_string(),
        amount: Uint128::new(100u128),
    }]);

    deps.querier.with_tax(
        Decimal::zero(),
        &[(&"uusd".to_string(), &Uint128::from(1000000u128))],
    );
    deps.querier.with_token_balances(&[
        (
            &String::from("liquidity0000"),
            &[(&String::from("addr0000"), &Uint128::new(100u128))],
        ),
        (
            &String::from("asset0000"),
            &[(&String::from(MOCK_CONTRACT_ADDR), &Uint128::new(100u128))],
        ),
    ]);

    let msg = InstantiateMsg {
        asset_infos: [
            AssetInfo::NativeToken {
                denom: "uusd".to_string(),
            },
            AssetInfo::Token {
                contract_addr: Addr::unchecked("asset0000"),
            },
        ],
        token_code_id: 10u64,
        factory_addr: String::from("factory"),
        init_params: Some(to_binary(&StablePoolParams { amp: 100 }).unwrap()),
    };

    let env = mock_env();
    let info = mock_info("addr0000", &[]);
    // we can just call .unwrap() to assert this was a success
    let _res = instantiate(deps.as_mut(), env, info, msg).unwrap();

    // store liquidity token
    store_liquidity_token(deps.as_mut(), 1, "liquidity0000".to_string());

    // withdraw liquidity
    let msg = ExecuteMsg::Receive(Cw20ReceiveMsg {
        sender: String::from("addr0000"),
        msg: to_binary(&Cw20HookMsg::WithdrawLiquidity {}).unwrap(),
        amount: Uint128::new(100u128),
    });

    let env = mock_env();
    let info = mock_info("liquidity0000", &[]);
    let res = execute(deps.as_mut(), env, info, msg).unwrap();
    let log_withdrawn_share = res.attributes.get(2).expect("no log");
    let log_refund_assets = res.attributes.get(3).expect("no log");
    let msg_refund_0 = res.messages.get(0).expect("no message");
    let msg_refund_1 = res.messages.get(1).expect("no message");
    let msg_burn_liquidity = res.messages.get(2).expect("no message");
    assert_eq!(
        msg_refund_0,
        &SubMsg {
            msg: CosmosMsg::Bank(BankMsg::Send {
                to_address: String::from("addr0000"),
                amount: vec![Coin {
                    denom: "uusd".to_string(),
                    amount: Uint128::from(100u128),
                }],
            }),
            id: 0,
            gas_limit: None,
            reply_on: ReplyOn::Never,
        }
    );
    assert_eq!(
        msg_refund_1,
        &SubMsg {
            msg: WasmMsg::Execute {
                contract_addr: String::from("asset0000"),
                msg: to_binary(&Cw20ExecuteMsg::Transfer {
                    recipient: String::from("addr0000"),
                    amount: Uint128::from(100u128),
                })
                .unwrap(),
                funds: vec![],
            }
            .into(),
            id: 0,
            gas_limit: None,
            reply_on: ReplyOn::Never,
        }
    );
    assert_eq!(
        msg_burn_liquidity,
        &SubMsg {
            msg: WasmMsg::Execute {
                contract_addr: String::from("liquidity0000"),
                msg: to_binary(&Cw20ExecuteMsg::Burn {
                    amount: Uint128::from(100u128),
                })
                .unwrap(),
                funds: vec![],
            }
            .into(),
            id: 0,
            gas_limit: None,
            reply_on: ReplyOn::Never,
        }
    );

    assert_eq!(
        log_withdrawn_share,
        &attr("withdrawn_share", 100u128.to_string())
    );
    assert_eq!(
        log_refund_assets,
        &attr("refund_assets", "100uusd, 100asset0000")
    );
}

#[test]
fn try_native_to_token() {
    let total_share = Uint128::new(30000000000u128);
    let asset_pool_amount = Uint128::new(20000000000u128);
    let collateral_pool_amount = Uint128::new(30000000000u128);
    let offer_amount = Uint128::new(1500000000u128);

    let mut deps = mock_dependencies(&[Coin {
        denom: "uusd".to_string(),
        amount: collateral_pool_amount + offer_amount, /* user deposit must be pre-applied */
    }]);

    deps.querier.with_tax(
        Decimal::zero(),
        &[(&"uusd".to_string(), &Uint128::from(1000000u128))],
    );

    deps.querier.with_token_balances(&[
        (
            &String::from("liquidity0000"),
            &[(&String::from(MOCK_CONTRACT_ADDR), &total_share)],
        ),
        (
            &String::from("asset0000"),
            &[(&String::from(MOCK_CONTRACT_ADDR), &asset_pool_amount)],
        ),
    ]);

    let msg = InstantiateMsg {
        asset_infos: [
            AssetInfo::NativeToken {
                denom: "uusd".to_string(),
            },
            AssetInfo::Token {
                contract_addr: Addr::unchecked("asset0000"),
            },
        ],
        token_code_id: 10u64,
        factory_addr: String::from("factory"),
        init_params: Some(to_binary(&StablePoolParams { amp: 100 }).unwrap()),
    };

    let env = mock_env_with_block_time(100);
    let info = mock_info("addr0000", &[]);
    // we can just call .unwrap() to assert this was a success
    let _res = instantiate(deps.as_mut(), env, info, msg).unwrap();

    // store liquidity token
    store_liquidity_token(deps.as_mut(), 1, "liquidity0000".to_string());

    // normal swap
    let msg = ExecuteMsg::Swap {
        offer_asset: Asset {
            info: AssetInfo::NativeToken {
                denom: "uusd".to_string(),
            },
            amount: offer_amount,
        },
        belief_price: None,
        max_spread: Some(Decimal::percent(50)),
        to: None,
    };
    let env = mock_env_with_block_time(1000);
    let info = mock_info(
        "addr0000",
        &[Coin {
            denom: "uusd".to_string(),
            amount: offer_amount,
        }],
    );

    let res = execute(deps.as_mut(), env.clone(), info, msg).unwrap();
    let msg_transfer = res.messages.get(0).expect("no message");

    let model: StableSwapModel = StableSwapModel::new(
        100,
        vec![collateral_pool_amount.into(), asset_pool_amount.into()],
        2,
    );

    let sim_result = model.sim_exchange(0, 1, offer_amount.into());

    let expected_ret_amount = Uint128::new(sim_result);
    let expected_spread_amount = offer_amount.saturating_sub(expected_ret_amount);
    let expected_commission_amount = expected_ret_amount.multiply_ratio(3u128, 1000u128); // 0.3%
    let expected_maker_fee_amount = expected_commission_amount.multiply_ratio(166u128, 1000u128);

    let expected_return_amount = expected_ret_amount
        .checked_sub(expected_commission_amount)
        .unwrap();
    let expected_tax_amount = Uint128::zero(); // no tax for token

    // check simulation res
    deps.querier.with_balance(&[(
        &String::from(MOCK_CONTRACT_ADDR),
        &[Coin {
            denom: "uusd".to_string(),
            amount: collateral_pool_amount, /* user deposit must be pre-applied */
        }],
    )]);

    let simulation_res: SimulationResponse = query_simulation(
        deps.as_ref(),
        env.clone(),
        Asset {
            info: AssetInfo::NativeToken {
                denom: "uusd".to_string(),
            },
            amount: offer_amount,
        },
    )
    .unwrap();
    assert_eq!(expected_return_amount, simulation_res.return_amount);
    assert_eq!(expected_commission_amount, simulation_res.commission_amount);
    assert_eq!(expected_spread_amount, simulation_res.spread_amount);

    assert_eq!(
        res.attributes,
        vec![
            attr("action", "swap"),
            attr("sender", "addr0000"),
            attr("receiver", "addr0000"),
            attr("offer_asset", "uusd"),
            attr("ask_asset", "asset0000"),
            attr("offer_amount", offer_amount.to_string()),
            attr("return_amount", expected_return_amount.to_string()),
            attr("tax_amount", expected_tax_amount.to_string()),
            attr("spread_amount", expected_spread_amount.to_string()),
            attr("commission_amount", expected_commission_amount.to_string()),
            attr("maker_fee_amount", expected_maker_fee_amount.to_string()),
        ]
    );

    assert_eq!(
        &SubMsg {
            msg: WasmMsg::Execute {
                contract_addr: String::from("asset0000"),
                msg: to_binary(&Cw20ExecuteMsg::Transfer {
                    recipient: String::from("addr0000"),
                    amount: Uint128::from(expected_return_amount),
                })
                .unwrap(),
                funds: vec![],
            }
            .into(),
            id: 0,
            gas_limit: None,
            reply_on: ReplyOn::Never,
        },
        msg_transfer,
    );
}

#[test]
fn try_token_to_native() {
    let total_share = Uint128::new(30000000000u128);
    let asset_pool_amount = Uint128::new(20000000000u128);
    let collateral_pool_amount = Uint128::new(30000000000u128);
    let offer_amount = Uint128::new(1500000000u128);

    let mut deps = mock_dependencies(&[Coin {
        denom: "uusd".to_string(),
        amount: collateral_pool_amount,
    }]);
    deps.querier.with_tax(
        Decimal::percent(1),
        &[(&"uusd".to_string(), &Uint128::from(1000000u128))],
    );
    deps.querier.with_token_balances(&[
        (
            &String::from("liquidity0000"),
            &[(&String::from(MOCK_CONTRACT_ADDR), &total_share)],
        ),
        (
            &String::from("asset0000"),
            &[(
                &String::from(MOCK_CONTRACT_ADDR),
                &(asset_pool_amount + offer_amount),
            )],
        ),
    ]);

    let msg = InstantiateMsg {
        asset_infos: [
            AssetInfo::NativeToken {
                denom: "uusd".to_string(),
            },
            AssetInfo::Token {
                contract_addr: Addr::unchecked("asset0000"),
            },
        ],
        token_code_id: 10u64,
        factory_addr: String::from("factory"),
        init_params: Some(to_binary(&StablePoolParams { amp: 100 }).unwrap()),
    };

    let env = mock_env_with_block_time(100);
    let info = mock_info("addr0000", &[]);
    // we can just call .unwrap() to assert this was a success
    let _res = instantiate(deps.as_mut(), env, info, msg).unwrap();

    // store liquidity token
    store_liquidity_token(deps.as_mut(), 1, "liquidity0000".to_string());

    // unauthorized access; can not execute swap directy for token swap
    let msg = ExecuteMsg::Swap {
        offer_asset: Asset {
            info: AssetInfo::Token {
                contract_addr: Addr::unchecked("asset0000"),
            },
            amount: offer_amount,
        },
        belief_price: None,
        max_spread: None,
        to: None,
    };
    let env = mock_env_with_block_time(1000);
    let info = mock_info("addr0000", &[]);
    let res = execute(deps.as_mut(), env, info, msg).unwrap_err();
    assert_eq!(res, ContractError::Unauthorized {});

    // normal sell
    let msg = ExecuteMsg::Receive(Cw20ReceiveMsg {
        sender: String::from("addr0000"),
        amount: offer_amount,
        msg: to_binary(&Cw20HookMsg::Swap {
            belief_price: None,
            max_spread: None,
            to: None,
        })
        .unwrap(),
    });
    let env = mock_env_with_block_time(1000);
    let info = mock_info("asset0000", &[]);

    let res = execute(deps.as_mut(), env.clone(), info, msg).unwrap();
    let msg_transfer = res.messages.get(0).expect("no message");

    let model: StableSwapModel = StableSwapModel::new(
        100,
        vec![collateral_pool_amount.into(), asset_pool_amount.into()],
        2,
    );

    let sim_result = model.sim_exchange(1, 0, offer_amount.into());

    let expected_ret_amount = Uint128::new(sim_result);
    let expected_spread_amount = offer_amount.saturating_sub(expected_ret_amount);
    let expected_commission_amount = expected_ret_amount.multiply_ratio(3u128, 1000u128); // 0.3%
    let expected_maker_fee_amount = expected_commission_amount.multiply_ratio(166u128, 1000u128);

    let expected_return_amount = expected_ret_amount
        .checked_sub(expected_commission_amount)
        .unwrap();
    let expected_tax_amount = std::cmp::min(
        Uint128::new(1000000u128),
        expected_return_amount
            .checked_sub(
                expected_return_amount.multiply_ratio(Uint128::new(100u128), Uint128::new(101u128)),
            )
            .unwrap(),
    );
    // check simulation res
    // return asset token balance as normal
    deps.querier.with_token_balances(&[
        (
            &String::from("liquidity0000"),
            &[(&String::from(MOCK_CONTRACT_ADDR), &total_share)],
        ),
        (
            &String::from("asset0000"),
            &[(&String::from(MOCK_CONTRACT_ADDR), &(asset_pool_amount))],
        ),
    ]);

    let simulation_res: SimulationResponse = query_simulation(
        deps.as_ref(),
        env.clone(),
        Asset {
            amount: offer_amount,
            info: AssetInfo::Token {
                contract_addr: Addr::unchecked("asset0000"),
            },
        },
    )
    .unwrap();
    assert_eq!(expected_return_amount, simulation_res.return_amount);
    assert_eq!(expected_commission_amount, simulation_res.commission_amount);
    assert_eq!(expected_spread_amount, simulation_res.spread_amount);

    assert_eq!(
        res.attributes,
        vec![
            attr("action", "swap"),
            attr("sender", "addr0000"),
            attr("receiver", "addr0000"),
            attr("offer_asset", "asset0000"),
            attr("ask_asset", "uusd"),
            attr("offer_amount", offer_amount.to_string()),
            attr("return_amount", expected_return_amount.to_string()),
            attr("tax_amount", expected_tax_amount.to_string()),
            attr("spread_amount", expected_spread_amount.to_string()),
            attr("commission_amount", expected_commission_amount.to_string()),
            attr("maker_fee_amount", expected_maker_fee_amount.to_string()),
        ]
    );

    assert_eq!(
        &SubMsg {
            msg: CosmosMsg::Bank(BankMsg::Send {
                to_address: String::from("addr0000"),
                amount: vec![Coin {
                    denom: "uusd".to_string(),
                    amount: expected_return_amount
                        .checked_sub(expected_tax_amount)
                        .unwrap(),
                }],
            })
            .into(),
            id: 0,
            gas_limit: None,
            reply_on: ReplyOn::Never,
        },
        msg_transfer,
    );

    // failed due to non asset token contract try to execute sell
    let msg = ExecuteMsg::Receive(Cw20ReceiveMsg {
        sender: String::from("addr0000"),
        amount: offer_amount,
        msg: to_binary(&Cw20HookMsg::Swap {
            belief_price: None,
            max_spread: None,
            to: None,
        })
        .unwrap(),
    });
    let env = mock_env_with_block_time(1000);
    let info = mock_info("liquidtity0000", &[]);
    let res = execute(deps.as_mut(), env, info, msg).unwrap_err();
    assert_eq!(res, ContractError::Unauthorized {});
}

#[test]
fn test_max_spread() {
    assert_max_spread(
        Some(Decimal::from_ratio(1200u128, 1u128)),
        Some(Decimal::percent(1)),
        Uint128::from(1200000000u128),
        Uint128::from(989999u128),
        Uint128::zero(),
    )
    .unwrap_err();

    assert_max_spread(
        Some(Decimal::from_ratio(1200u128, 1u128)),
        Some(Decimal::percent(1)),
        Uint128::from(1200000000u128),
        Uint128::from(990000u128),
        Uint128::zero(),
    )
    .unwrap();

    assert_max_spread(
        None,
        Some(Decimal::percent(1)),
        Uint128::zero(),
        Uint128::from(989999u128),
        Uint128::from(10001u128),
    )
    .unwrap_err();

    assert_max_spread(
        None,
        Some(Decimal::percent(1)),
        Uint128::zero(),
        Uint128::from(990000u128),
        Uint128::from(10000u128),
    )
    .unwrap();
}

#[test]
fn test_deduct() {
    let mut deps = mock_dependencies(&[]);

    let tax_rate = Decimal::percent(2);
    let tax_cap = Uint128::from(1_000_000u128);
    deps.querier.with_tax(
        Decimal::percent(2),
        &[(&"uusd".to_string(), &Uint128::from(1000000u128))],
    );

    let amount = Uint128::new(1000_000_000u128);
    let expected_after_amount = std::cmp::max(
        amount.checked_sub(amount * tax_rate).unwrap(),
        amount.checked_sub(tax_cap).unwrap(),
    );

    let after_amount = (Asset {
        info: AssetInfo::NativeToken {
            denom: "uusd".to_string(),
        },
        amount,
    })
    .deduct_tax(&deps.as_ref().querier)
    .unwrap();

    assert_eq!(expected_after_amount, after_amount.amount);
}

#[test]
fn test_query_pool() {
    let total_share_amount = Uint128::from(111u128);
    let asset_0_amount = Uint128::from(222u128);
    let asset_1_amount = Uint128::from(333u128);
    let mut deps = mock_dependencies(&[Coin {
        denom: "uusd".to_string(),
        amount: asset_0_amount,
    }]);

    deps.querier.with_token_balances(&[
        (
            &String::from("asset0000"),
            &[(&String::from(MOCK_CONTRACT_ADDR), &asset_1_amount)],
        ),
        (
            &String::from("liquidity0000"),
            &[(&String::from(MOCK_CONTRACT_ADDR), &total_share_amount)],
        ),
    ]);

    let msg = InstantiateMsg {
        asset_infos: [
            AssetInfo::NativeToken {
                denom: "uusd".to_string(),
            },
            AssetInfo::Token {
                contract_addr: Addr::unchecked("asset0000"),
            },
        ],
        token_code_id: 10u64,
        factory_addr: String::from("factory"),
        init_params: Some(to_binary(&StablePoolParams { amp: 100 }).unwrap()),
    };

    let env = mock_env();
    let info = mock_info("addr0000", &[]);
    // we can just call .unwrap() to assert this was a success
    let _res = instantiate(deps.as_mut(), env, info, msg).unwrap();

    // store liquidity token
    store_liquidity_token(deps.as_mut(), 1, "liquidity0000".to_string());

    let res: PoolResponse = query_pool(deps.as_ref()).unwrap();

    assert_eq!(
        res.assets,
        [
            Asset {
                info: AssetInfo::NativeToken {
                    denom: "uusd".to_string(),
                },
                amount: asset_0_amount
            },
            Asset {
                info: AssetInfo::Token {
                    contract_addr: Addr::unchecked("asset0000"),
                },
                amount: asset_1_amount
            }
        ]
    );
    assert_eq!(res.total_share, total_share_amount);
}

#[test]
fn test_query_share() {
    let total_share_amount = Uint128::from(500u128);
    let asset_0_amount = Uint128::from(250u128);
    let asset_1_amount = Uint128::from(1000u128);
    let mut deps = mock_dependencies(&[Coin {
        denom: "uusd".to_string(),
        amount: asset_0_amount,
    }]);

    deps.querier.with_token_balances(&[
        (
            &String::from("asset0000"),
            &[(&String::from(MOCK_CONTRACT_ADDR), &asset_1_amount)],
        ),
        (
            &String::from("liquidity0000"),
            &[(&String::from(MOCK_CONTRACT_ADDR), &total_share_amount)],
        ),
    ]);

    let msg = InstantiateMsg {
        asset_infos: [
            AssetInfo::NativeToken {
                denom: "uusd".to_string(),
            },
            AssetInfo::Token {
                contract_addr: Addr::unchecked("asset0000"),
            },
        ],
        token_code_id: 10u64,
        factory_addr: String::from("factory"),
        init_params: Some(to_binary(&StablePoolParams { amp: 100 }).unwrap()),
    };

    let env = mock_env();
    let info = mock_info("addr0000", &[]);
    // we can just call .unwrap() to assert this was a success
    let _res = instantiate(deps.as_mut(), env, info, msg).unwrap();

    // store liquidity token
    store_liquidity_token(deps.as_mut(), 1, "liquidity0000".to_string());

    let res = query_share(deps.as_ref(), Uint128::new(250)).unwrap();

    assert_eq!(res[0].amount, Uint128::new(125));
    assert_eq!(res[1].amount, Uint128::new(500));
}

#[test]
fn test_accumulate_prices() {
    struct Case {
        block_time: u64,
        block_time_last: u64,
        last0: u128,
        last1: u128,
        x_amount: u128,
        y_amount: u128,
    }

    struct Result {
        block_time_last: u64,
        cumulative_price_x: u128,
        cumulative_price_y: u128,
        is_some: bool,
    }

    let price_precision = 10u128.pow(TWAP_PRECISION.into());

    let test_cases: Vec<(Case, Result)> = vec![
        (
            Case {
                block_time: 1000,
                block_time_last: 0,
                last0: 0,
                last1: 0,
                x_amount: 250_000000,
                y_amount: 500_000000,
            },
            Result {
                block_time_last: 1000,
                cumulative_price_x: 1008,
                cumulative_price_y: 991,
                is_some: true,
            },
        ),
        // Same block height, no changes
        (
            Case {
                block_time: 1000,
                block_time_last: 1000,
                last0: 1 * price_precision,
                last1: 2 * price_precision,
                x_amount: 250_000000,
                y_amount: 500_000000,
            },
            Result {
                block_time_last: 1000,
                cumulative_price_x: 1,
                cumulative_price_y: 2,
                is_some: false,
            },
        ),
        (
            Case {
                block_time: 1500,
                block_time_last: 1000,
                last0: 500 * price_precision,
                last1: 2000 * price_precision,
                x_amount: 250_000000,
                y_amount: 500_000000,
            },
            Result {
                block_time_last: 1500,
                cumulative_price_x: 1004,
                cumulative_price_y: 2495,
                is_some: true,
            },
        ),
    ];

    for test_case in test_cases {
        let (case, result) = test_case;

        let env = mock_env_with_block_time(case.block_time);
        let config = accumulate_prices(
            env.clone(),
            &Config {
                pair_info: PairInfo {
                    asset_infos: [
                        AssetInfo::NativeToken {
                            denom: "uusd".to_string(),
                        },
                        AssetInfo::Token {
                            contract_addr: Addr::unchecked("asset0000"),
                        },
                    ],
                    contract_addr: Addr::unchecked("pair"),
                    liquidity_token: Addr::unchecked("lp_token"),
                    pair_type: PairType::Stable {},
                },
                factory_addr: Addr::unchecked("factory"),
                block_time_last: case.block_time_last,
                price0_cumulative_last: Uint128::new(case.last0),
                price1_cumulative_last: Uint128::new(case.last1),
                init_amp: 100 * AMP_PRECISION,
                init_amp_time: env.block.time.seconds(),
                next_amp: 100 * AMP_PRECISION,
                next_amp_time: env.block.time.seconds(),
            },
            Uint128::new(case.x_amount),
            6,
            Uint128::new(case.y_amount),
            6,
        )
        .unwrap();

        assert_eq!(result.is_some, config.is_some());

        if let Some(config) = config {
            assert_eq!(config.2, result.block_time_last);
            assert_eq!(
                config.0 / Uint128::from(price_precision),
                Uint128::new(result.cumulative_price_x)
            );
            assert_eq!(
                config.1 / Uint128::from(price_precision),
                Uint128::new(result.cumulative_price_y)
            );
        }
    }
}

fn mock_env_with_block_time(time: u64) -> Env {
    let mut env = mock_env();
    env.block = BlockInfo {
        height: 1,
        time: Timestamp::from_seconds(time),
        chain_id: "columbus".to_string(),
    };
    env
}

use astroport::factory::PairType;
use proptest::prelude::*;
use sim::StableSwapModel;

proptest! {
    #[test]
    fn constant_product_swap_no_fee(
        balance_in in 100..1_000_000_000_000_000_000u128,
        balance_out in 100..1_000_000_000_000_000_000u128,
        amount_in in 100..100_000_000_000u128,
        amp in 1..150u64
    ) {
        prop_assume!(amount_in < balance_in);

        let model: StableSwapModel = StableSwapModel::new(
            amp.into(),
            vec![balance_in, balance_out],
            2,
        );

        let result = calc_ask_amount(
            balance_in,
            balance_out,
            amount_in,
            amp * AMP_PRECISION
        ).unwrap();

        let sim_result = model.sim_exchange(0, 1, amount_in);

        let diff = (sim_result as i128 - result as i128).abs();

        assert!(
            diff <= 1,
            "result={}, sim_result={}, amp={}, amount_in={}, balance_in={}, balance_out={}, diff={}",
            result,
            sim_result,
            amp,
            amount_in,
            balance_in,
            balance_out,
            diff
        );

        let reverse_result = calc_offer_amount(
            balance_in,
            balance_out,
            result,
            amp * AMP_PRECISION
        ).unwrap();

        let amount_in_f = amount_in as f64;
        let reverse_diff = (reverse_result as f64 - amount_in_f) / amount_in_f * 100.;

        assert!(
            reverse_diff <= 0.0001,
            "result={}, sim_result={}, amp={}, amount_out={}, balance_in={}, balance_out={}, diff(%)={}",
            reverse_result,
            amount_in,
            amp,
            result,
            balance_in,
            balance_out,
            reverse_diff
        );
    }
}<|MERGE_RESOLUTION|>--- conflicted
+++ resolved
@@ -25,11 +25,7 @@
 use cw20::{Cw20ExecuteMsg, Cw20ReceiveMsg, MinterResponse};
 use protobuf::Message;
 
-<<<<<<< HEAD
-fn store_liquidity_token(deps:DepsMut<'_,TerraQuery> msg_id: u64, contract_addr: String) {
-=======
 fn store_liquidity_token(deps: DepsMut<TerraQuery>, msg_id: u64, contract_addr: String) {
->>>>>>> bebf2eb8
     let data = MsgInstantiateContractResponse {
         contract_address: contract_addr,
         data: vec![],
