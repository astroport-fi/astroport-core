--- conflicted
+++ resolved
@@ -1,10 +1,5 @@
-<<<<<<< HEAD
-use astroport::asset::{Asset, AssetInfo};
-use cosmwasm_std::{StdError, StdResult, Uint128, Uint256, Uint64};
-=======
 use astroport::asset::{AssetInfo, Decimal256Ext, DecimalAsset};
 use cosmwasm_std::{Decimal256, StdError, StdResult, Uint128, Uint256, Uint64};
->>>>>>> f949855b
 use itertools::Itertools;
 
 /// The maximum number of calculation steps for Newton's method.
@@ -25,45 +20,6 @@
 /// ## Params
 /// * **amp** is an object of type [`Uint64`].
 ///
-<<<<<<< HEAD
-/// * **pools** is a vector with values of type [`Uint128`].
-pub(crate) fn compute_d(amp: Uint64, pools: &[Uint128]) -> StdResult<Uint128> {
-    let sum_x = pools
-        .iter()
-        .fold(Uint256::zero(), |acc, x| acc + (Uint256::from(*x)));
-
-    if sum_x.is_zero() {
-        Ok(Uint128::zero())
-    } else {
-        let n_coins = pools.len() as u8;
-        let ann: Uint256 = (amp.checked_mul(n_coins.into())?.u64() / AMP_PRECISION).into();
-        let n_coins = Uint256::from(n_coins);
-        let mut d = sum_x;
-        let ann_sum_x = ann * sum_x;
-        for _ in 0..ITERATIONS {
-            // loop: D_P = D_P * D / (_x * N_COINS + 1)
-            let d_p = pools
-                .iter()
-                .try_fold::<_, _, StdResult<_>>(d, |acc, pool| {
-                    let denominator =
-                        Uint256::from(*pool).checked_mul(n_coins)? + Uint256::from(1u8);
-                    acc.checked_multiply_ratio(d, denominator)
-                        .map_err(|_| StdError::generic_err("CheckedMultiplyRatioError"))
-                })?;
-            let d_prev = d;
-            d = (ann_sum_x + d_p * n_coins) * d
-                / ((ann - Uint256::from(1u8)) * d + (n_coins + Uint256::from(1u8)) * d_p);
-            if d >= d_prev {
-                if d - d_prev <= Uint256::from(1u8) {
-                    return Ok(d.try_into()?);
-                }
-            } else if d < d_prev && d_prev - d <= Uint256::from(1u8) {
-                return Ok(d.try_into()?);
-            }
-        }
-
-        Ok(d.try_into()?)
-=======
 /// * **pools** is a vector with values of type [`Decimal256`].
 ///
 /// * **greatest_precision** object of type [`u8`].
@@ -108,39 +64,10 @@
         }
 
         Ok(d)
->>>>>>> f949855b
     }
 }
 
 /// ## Description
-<<<<<<< HEAD
-/// Computes the new balance of a `to` pool if one makes `from` pool = `new_amount`.  
-///
-/// Done by solving quadratic equation iteratively.  
-///
-/// `x_1**2 + x_1 * (sum' - (A*n**n - 1) * D / (A * n**n)) = D ** (n + 1) / (n ** (2 * n) * prod' * A)`  
-///
-/// `x_1**2 + b*x_1 = c`  
-///
-/// `x_1 = (x_1**2 + c) / (2*x_1 + b)`
-pub(crate) fn calc_y(
-    from: &AssetInfo,
-    to: &AssetInfo,
-    new_amount: Uint128,
-    pools: &[Asset],
-    amp: Uint64,
-) -> StdResult<Uint128> {
-    let n_coins = pools.len() as u8;
-    let ann: Uint256 = (amp.checked_mul(n_coins.into())?.u64() / AMP_PRECISION).into();
-    let n_coins = Uint256::from(n_coins);
-
-    let mut sum = Uint256::zero();
-    let pool_values = pools.iter().map(|asset| asset.amount).collect_vec();
-    let d: Uint256 = compute_d(amp, &pool_values)?.into();
-    let mut c = d;
-    for pool in pools {
-        let pool_amount: Uint256 = if pool.info.eq(from) {
-=======
 /// Computes the new balance of a `to` pool if one makes `from` pool = `new_amount`.
 ///
 /// Done by solving quadratic equation iteratively.
@@ -175,22 +102,11 @@
     let mut c = d;
     for pool in pools {
         let pool_amount: Decimal256 = if pool.info.eq(&from_asset.info) {
->>>>>>> f949855b
             new_amount
         } else if !pool.info.eq(to) {
             pool.amount
         } else {
             continue;
-<<<<<<< HEAD
-        }
-        .into();
-        sum += pool_amount;
-        c = c
-            .checked_multiply_ratio(d, pool_amount * n_coins)
-            .map_err(|_| StdError::generic_err("CheckedMultiplyRatioError"))?;
-    }
-    c = c * d / (ann * n_coins);
-=======
         };
         sum += pool_amount;
         c = c
@@ -202,7 +118,6 @@
     }
     let c = c * d / (ann * Uint256::from(n_coins));
     let sum = sum.to_uint256_with_precision(target_precision)?;
->>>>>>> f949855b
     let b = sum + d / ann;
     let mut y = d;
     for _ in 0..ITERATIONS {
@@ -225,25 +140,16 @@
 mod tests {
     use super::*;
     use astroport::asset::native_asset;
-<<<<<<< HEAD
-=======
     use astroport::querier::NATIVE_TOKEN_PRECISION;
     use cosmwasm_std::{Uint128, Uint256};
->>>>>>> f949855b
     use sim::StableSwapModel;
 
     #[test]
     fn test_compute_d() {
         let amp = Uint64::from(100u64);
-<<<<<<< HEAD
-        let pool1 = Uint128::from(100_000u128);
-        let pool2 = Uint128::from(100_000u128);
-        let pool3 = Uint128::from(100_000u128);
-=======
         let pool1 = Uint128::from(100_000_000000u128);
         let pool2 = Uint128::from(100_000_000000u128);
         let pool3 = Uint128::from(100_000_000000u128);
->>>>>>> f949855b
         let model = StableSwapModel::new(
             amp.u64().into(),
             vec![pool1.u128(), pool2.u128(), pool3.u128()],
@@ -251,11 +157,6 @@
         );
 
         let sim_d = model.sim_d();
-<<<<<<< HEAD
-        let d = compute_d(amp, &vec![pool1, pool2, pool3]).unwrap().u128();
-
-        assert_eq!(sim_d, d);
-=======
         let d = compute_d(
             amp,
             &vec![
@@ -268,7 +169,6 @@
         .unwrap();
 
         assert_eq!(Uint256::from(sim_d), d.to_uint256());
->>>>>>> f949855b
     }
 
     #[test]
@@ -290,15 +190,6 @@
         ];
 
         let offer_amount = Uint128::from(100_000000u128);
-<<<<<<< HEAD
-        let sim_y = model.sim_y(0, 1, pool2.u128() + offer_amount.u128());
-        let y = calc_y(
-            &pools[0].info,
-            &pools[1].info,
-            pools[0].amount + offer_amount,
-            &pools,
-            amp * Uint64::from(AMP_PRECISION),
-=======
         let sim_y = model.sim_y(0, 1, pool1.u128() + offer_amount.u128());
         let y = calc_y(
             &pools[0].to_decimal_asset(NATIVE_TOKEN_PRECISION).unwrap(),
@@ -311,7 +202,6 @@
                 .collect::<Vec<DecimalAsset>>(),
             amp * Uint64::from(AMP_PRECISION),
             NATIVE_TOKEN_PRECISION,
->>>>>>> f949855b
         )
         .unwrap()
         .u128();
