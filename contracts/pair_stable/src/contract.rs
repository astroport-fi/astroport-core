use crate::error::ContractError;
use crate::math::calc_amount;
use crate::state::{Config, CONFIG};

use cosmwasm_bignumber::{Decimal256, Uint256};
use cosmwasm_std::{
    attr, entry_point, from_binary, to_binary, Addr, Binary, Coin, CosmosMsg, Decimal, Deps,
    DepsMut, Env, MessageInfo, QueryRequest, Reply, ReplyOn, Response, StdError, StdResult, SubMsg,
    Uint128, WasmMsg, WasmQuery,
};

use crate::response::MsgInstantiateContractResponse;
use astroport::asset::{Asset, AssetInfo, PairInfo};
use astroport::factory::{
    ConfigResponse as FactoryConfigResponse, FeeInfoResponse, PairType, QueryMsg as FactoryQueryMsg,
};
<<<<<<< HEAD

=======
>>>>>>> 2d7c2328
use astroport::pair::{
    generator_address, mint_liquidity_token_message, ConfigResponse, InstantiateMsgStable,
};
use astroport::pair::{
    CumulativePricesResponse, Cw20HookMsg, ExecuteMsg, MigrateMsg, PoolResponse, QueryMsg,
    ReverseSimulationResponse, SimulationResponse,
};
use astroport::querier::{query_supply, query_token_precision};
use astroport::{token::InstantiateMsg as TokenInstantiateMsg, U256};
use cw2::set_contract_version;
use cw20::{Cw20ExecuteMsg, Cw20ReceiveMsg, MinterResponse};
use protobuf::Message;
use std::cmp::Ordering;
use std::vec;

// version info for migration info
const CONTRACT_NAME: &str = "astroport-pair-stable";
const CONTRACT_VERSION: &str = env!("CARGO_PKG_VERSION");
const INSTANTIATE_TOKEN_REPLY_ID: u64 = 1;

#[cfg_attr(not(feature = "library"), entry_point)]
pub fn instantiate(
    deps: DepsMut,
    env: Env,
    _info: MessageInfo,
    msg: InstantiateMsgStable,
) -> Result<Response, ContractError> {
    set_contract_version(deps.storage, CONTRACT_NAME, CONTRACT_VERSION)?;

    let config = Config {
        pair_info: PairInfo {
            contract_addr: env.contract.address.clone(),
            liquidity_token: Addr::unchecked(""),
            asset_infos: msg.asset_infos,
            pair_type: PairType::Stable {},
        },
        factory_addr: deps.api.addr_validate(msg.factory_addr.as_str())?,
        block_time_last: 0,
        price0_cumulative_last: Uint128::zero(),
        price1_cumulative_last: Uint128::zero(),
        amp: msg.amp,
    };

    CONFIG.save(deps.storage, &config)?;

    // Create LP token
    let sub_msg: Vec<SubMsg> = vec![SubMsg {
        msg: WasmMsg::Instantiate {
            code_id: msg.token_code_id,
            msg: to_binary(&TokenInstantiateMsg {
                name: "Astroport LP token".to_string(),
                symbol: "uLP".to_string(),
                decimals: 6,
                initial_balances: vec![],
                mint: Some(MinterResponse {
                    minter: env.contract.address.to_string(),
                    cap: None,
                }),
            })?,
            funds: vec![],
            admin: None,
            label: String::from("Astroport LP token"),
        }
        .into(),
        id: INSTANTIATE_TOKEN_REPLY_ID,
        gas_limit: None,
        reply_on: ReplyOn::Success,
    }];

    Ok(Response::new().add_submessages(sub_msg))
<<<<<<< HEAD
}

#[cfg_attr(not(feature = "library"), entry_point)]
pub fn reply(deps: DepsMut, _env: Env, msg: Reply) -> Result<Response, ContractError> {
    let mut config: Config = CONFIG.load(deps.storage)?;

    if config.pair_info.liquidity_token != Addr::unchecked("") {
        return Err(ContractError::Unauthorized {});
    }

    let data = msg.result.unwrap().data.unwrap();
    let res: MsgInstantiateContractResponse =
        Message::parse_from_bytes(data.as_slice()).map_err(|_| {
            StdError::parse_err("MsgInstantiateContractResponse", "failed to parse data")
        })?;

    config.pair_info.liquidity_token = deps.api.addr_validate(res.get_contract_address())?;

    CONFIG.save(deps.storage, &config)?;

    Ok(Response::new().add_attribute("liquidity_token_addr", config.pair_info.liquidity_token))
=======
>>>>>>> 2d7c2328
}

#[cfg_attr(not(feature = "library"), entry_point)]
pub fn execute(
    deps: DepsMut,
    env: Env,
    info: MessageInfo,
    msg: ExecuteMsg,
) -> Result<Response, ContractError> {
    match msg {
        ExecuteMsg::UpdateConfig { amp } => update_config(deps, info, amp),
        ExecuteMsg::Receive(msg) => receive_cw20(deps, env, info, msg),
        ExecuteMsg::ProvideLiquidity {
            assets,
            slippage_tolerance,
            auto_stake,
            receiver,
        } => provide_liquidity(
            deps,
            env,
            info,
            assets,
            slippage_tolerance,
            auto_stake,
            receiver,
        ),
        ExecuteMsg::Swap {
            offer_asset,
            belief_price,
            max_spread,
            to,
        } => {
            if !offer_asset.is_native_token() {
                return Err(ContractError::Unauthorized {});
            }

            let to_addr = if let Some(to_addr) = to {
                Some(deps.api.addr_validate(&to_addr)?)
            } else {
                None
            };

            swap(
                deps,
                env,
                info.clone(),
                info.sender,
                offer_asset,
                belief_price,
                max_spread,
                to_addr,
            )
        }
    }
}

pub fn receive_cw20(
    deps: DepsMut,
    env: Env,
    info: MessageInfo,
    cw20_msg: Cw20ReceiveMsg,
) -> Result<Response, ContractError> {
    let contract_addr = info.sender.clone();
    match from_binary(&cw20_msg.msg) {
        Ok(Cw20HookMsg::Swap {
            belief_price,
            max_spread,
            to,
        }) => {
            // only asset contract can execute this message
            let mut authorized: bool = false;
            let config: Config = CONFIG.load(deps.storage)?;

            for pool in config.pair_info.asset_infos {
                if let AssetInfo::Token { contract_addr, .. } = &pool {
                    if contract_addr == &info.sender {
                        authorized = true;
                    }
                }
            }

            if !authorized {
                return Err(ContractError::Unauthorized {});
            }

            let to_addr = if let Some(to_addr) = to {
                Some(deps.api.addr_validate(to_addr.as_str())?)
            } else {
                None
            };

            swap(
                deps,
                env,
                info,
                Addr::unchecked(cw20_msg.sender),
                Asset {
                    info: AssetInfo::Token { contract_addr },
                    amount: cw20_msg.amount,
                },
                belief_price,
                max_spread,
                to_addr,
            )
        }
        Ok(Cw20HookMsg::WithdrawLiquidity {}) => withdraw_liquidity(
            deps,
            env,
            info,
            Addr::unchecked(cw20_msg.sender),
            cw20_msg.amount,
        ),
        Err(err) => Err(ContractError::Std(err)),
    }
}

/// CONTRACT - should approve contract to use the amount of token
pub fn provide_liquidity(
    deps: DepsMut,
    env: Env,
    info: MessageInfo,
    assets: [Asset; 2],
    slippage_tolerance: Option<Decimal>,
    auto_stake: Option<bool>,
    receiver: Option<String>,
) -> Result<Response, ContractError> {
    let auto_stake = auto_stake.unwrap_or(false);
    for asset in assets.iter() {
        asset.assert_sent_native_token_balance(&info)?;
    }

    let mut config: Config = CONFIG.load(deps.storage)?;
    let mut pools: [Asset; 2] = config
        .pair_info
        .query_pools(&deps.querier, env.contract.address.clone())?;
    let deposits: [Uint128; 2] = [
        assets
            .iter()
            .find(|a| a.info.equal(&pools[0].info))
            .map(|a| a.amount)
            .expect("Wrong asset info is given"),
        assets
            .iter()
            .find(|a| a.info.equal(&pools[1].info))
            .map(|a| a.amount)
            .expect("Wrong asset info is given"),
    ];

    if deposits[0].is_zero() || deposits[1].is_zero() {
        return Err(ContractError::InvalidZeroAmount {});
    }

    let mut messages: Vec<CosmosMsg> = vec![];
    for (i, pool) in pools.iter_mut().enumerate() {
        // If the pool is token contract, then we need to execute TransferFrom msg to receive funds
        if let AssetInfo::Token { contract_addr, .. } = &pool.info {
            messages.push(CosmosMsg::Wasm(WasmMsg::Execute {
                contract_addr: contract_addr.to_string(),
                msg: to_binary(&Cw20ExecuteMsg::TransferFrom {
                    owner: info.sender.to_string(),
                    recipient: env.contract.address.to_string(),
                    amount: deposits[i],
                })?,
                funds: vec![],
            }))
        } else {
            // If the asset is native token, balance is already increased
            // To calculated properly we should subtract user deposit from the pool
            pool.amount = pool.amount.checked_sub(deposits[i])?;
        }
    }

    // assert slippage tolerance
    assert_slippage_tolerance(&slippage_tolerance, &deposits, &pools)?;

    let total_share = query_supply(&deps.querier, config.pair_info.liquidity_token.clone())?;
    let share = if total_share.is_zero() {
        // Initial share = collateral amount
        Uint128::new(
            (U256::from(deposits[0].u128()) * U256::from(deposits[1].u128()))
                .integer_sqrt()
                .as_u128(),
        )
    } else {
        // min(1, 2)
        // 1. sqrt(deposit_0 * exchange_rate_0_to_1 * deposit_0) * (total_share / sqrt(pool_0 * pool_1))
        // == deposit_0 * total_share / pool_0
        // 2. sqrt(deposit_1 * exchange_rate_1_to_0 * deposit_1) * (total_share / sqrt(pool_1 * pool_1))
        // == deposit_1 * total_share / pool_1
        std::cmp::min(
            deposits[0].multiply_ratio(total_share, pools[0].amount),
            deposits[1].multiply_ratio(total_share, pools[1].amount),
        )
    };

    // mint LP token for sender or receiver if set
    let beneficiary = receiver.unwrap_or_else(|| info.sender.to_string());
    messages.extend(mint_liquidity_token_message(
        env.contract.address.clone(),
        config.pair_info.liquidity_token.clone(),
        deps.api.addr_validate(beneficiary.as_str())?,
        share,
        generator_address(auto_stake, config.factory_addr.clone(), &deps)?,
    )?);

    // Accumulate prices for oracle
    if let Some((price0_cumulative_new, price1_cumulative_new, block_time)) = accumulate_prices(
        env,
        &config,
        pools[0].amount,
        query_token_precision(&deps.querier, pools[0].info.clone())?,
        pools[1].amount,
        query_token_precision(&deps.querier, pools[1].info.clone())?,
    )? {
        config.price0_cumulative_last = price0_cumulative_new;
        config.price1_cumulative_last = price1_cumulative_new;
        config.block_time_last = block_time;
        CONFIG.save(deps.storage, &config)?;
    }

    Ok(Response::new().add_messages(messages).add_attributes(vec![
        attr("action", "provide_liquidity"),
        attr("sender", info.sender.as_str()),
        attr("assets", format!("{}, {}", assets[0], assets[1])),
        attr("share", share.to_string()),
    ]))
}

pub fn withdraw_liquidity(
    deps: DepsMut,
    env: Env,
    info: MessageInfo,
    sender: Addr,
    amount: Uint128,
) -> Result<Response, ContractError> {
    let mut config: Config = CONFIG.load(deps.storage).unwrap();

    if info.sender != config.pair_info.liquidity_token {
        return Err(ContractError::Unauthorized {});
    }

    let (pools, total_share) = pool_info(deps.as_ref(), config.clone())?;
    let refund_assets = get_share_in_assets(&pools, amount, total_share);

    // Accumulate prices for oracle
    if let Some((price0_cumulative_new, price1_cumulative_new, block_time)) = accumulate_prices(
        env,
        &config,
        pools[0].amount,
        query_token_precision(&deps.querier, pools[0].info.clone())?,
        pools[1].amount,
        query_token_precision(&deps.querier, pools[1].info.clone())?,
    )? {
        config.price0_cumulative_last = price0_cumulative_new;
        config.price1_cumulative_last = price1_cumulative_new;
        config.block_time_last = block_time;
        CONFIG.save(deps.storage, &config)?;
    }

    let messages: Vec<CosmosMsg> = vec![
        refund_assets[0]
            .clone()
            .into_msg(&deps.querier, sender.clone())?,
        refund_assets[1]
            .clone()
            .into_msg(&deps.querier, sender.clone())?,
        CosmosMsg::Wasm(WasmMsg::Execute {
            contract_addr: config.pair_info.liquidity_token.to_string(),
            msg: to_binary(&Cw20ExecuteMsg::Burn { amount })?,
            funds: vec![],
        }),
    ];

    let attributes = vec![
        attr("action", "withdraw_liquidity"),
        attr("sender", sender.as_str()),
        attr("withdrawn_share", &amount.to_string()),
        attr(
            "refund_assets",
            format!("{}, {}", refund_assets[0], refund_assets[1]),
        ),
    ];

    Ok(Response::new()
        .add_messages(messages)
        .add_attributes(attributes))
}

pub fn get_share_in_assets(
    pools: &[Asset; 2],
    amount: Uint128,
    total_share: Uint128,
) -> [Asset; 2] {
    let share_ratio: Decimal = Decimal::from_ratio(amount, total_share);

    [
        Asset {
            info: pools[0].info.clone(),
            amount: pools[0].amount * share_ratio,
        },
        Asset {
            info: pools[1].info.clone(),
            amount: pools[1].amount * share_ratio,
        },
    ]
}
// CONTRACT - a user must do token approval
#[allow(clippy::too_many_arguments)]
pub fn swap(
    deps: DepsMut,
    env: Env,
    info: MessageInfo,
    sender: Addr,
    offer_asset: Asset,
    belief_price: Option<Decimal>,
    max_spread: Option<Decimal>,
    to: Option<Addr>,
) -> Result<Response, ContractError> {
    offer_asset.assert_sent_native_token_balance(&info)?;

    let mut config: Config = CONFIG.load(deps.storage)?;

    // If the asset balance is already increased
    // To calculated properly we should subtract user deposit from the pool
    let pools: Vec<Asset> = config
        .pair_info
        .query_pools(&deps.querier, env.clone().contract.address)?
        .iter()
        .map(|p| {
            let mut p = p.clone();
            if p.info.equal(&offer_asset.info) {
                p.amount = p.amount.checked_sub(offer_asset.amount).unwrap();
            }

            p
        })
        .collect();

    let offer_pool: Asset;
    let ask_pool: Asset;

    if offer_asset.info.equal(&pools[0].info) {
        offer_pool = pools[0].clone();
        ask_pool = pools[1].clone();
    } else if offer_asset.info.equal(&pools[1].info) {
        offer_pool = pools[1].clone();
        ask_pool = pools[0].clone();
    } else {
        return Err(ContractError::AssetMismatch {});
    }

    // Get fee info from factory
    let fee_info = get_fee_info(deps.as_ref(), config.clone())?;

    let offer_amount = offer_asset.amount;
    let (return_amount, spread_amount, commission_amount) = compute_swap(
        offer_pool.amount,
        query_token_precision(&deps.querier, offer_pool.info)?,
        ask_pool.amount,
        query_token_precision(&deps.querier, ask_pool.info.clone())?,
        offer_amount,
        fee_info.total_fee_rate,
        config.amp,
    )?;

    // check max spread limit if exist
    assert_max_spread(
        belief_price,
        max_spread,
        offer_amount,
        return_amount + commission_amount,
        spread_amount,
    )?;

    // compute tax
    let return_asset = Asset {
        info: ask_pool.info.clone(),
        amount: return_amount,
    };

    let tax_amount = return_asset.compute_tax(&deps.querier)?;

    let receiver = to.unwrap_or_else(|| sender.clone());

    let mut messages: Vec<CosmosMsg> =
        vec![return_asset.into_msg(&deps.querier, receiver.clone())?];

    // Maker fee
    let mut maker_fee_amount = Uint128::new(0);
    if let Some(fee_address) = fee_info.fee_address {
        if let Some(f) = calculate_maker_fee(
            ask_pool.info.clone(),
            commission_amount,
            fee_info.maker_fee_rate,
        ) {
            messages.push(f.clone().into_msg(&deps.querier, fee_address)?);
            maker_fee_amount = f.amount;
        }
    }

    // Accumulate prices for oracle
    if let Some((price0_cumulative_new, price1_cumulative_new, block_time)) = accumulate_prices(
        env,
        &config,
        pools[0].amount,
        query_token_precision(&deps.querier, pools[0].info.clone())?,
        pools[1].amount,
        query_token_precision(&deps.querier, pools[1].info.clone())?,
    )? {
        config.price0_cumulative_last = price0_cumulative_new;
        config.price1_cumulative_last = price1_cumulative_new;
        config.block_time_last = block_time;
        CONFIG.save(deps.storage, &config)?;
    }

    Ok(Response::new()
        .add_messages(
            // 1. send collateral token from the contract to a user
            // 2. send inactive commission to collector
            messages,
        )
        .add_attribute("action", "swap")
        .add_attribute("sender", sender.as_str())
        .add_attribute("receiver", receiver.as_str())
        .add_attribute("offer_asset", offer_asset.info.to_string())
        .add_attribute("ask_asset", ask_pool.info.to_string())
        .add_attribute("offer_amount", offer_amount.to_string())
        .add_attribute("return_amount", return_amount.to_string())
        .add_attribute("tax_amount", tax_amount.to_string())
        .add_attribute("spread_amount", spread_amount.to_string())
        .add_attribute("commission_amount", commission_amount.to_string())
        .add_attribute("maker_fee_amount", maker_fee_amount.to_string()))
}

pub fn accumulate_prices(
    env: Env,
    config: &Config,
    x: Uint128,
    x_precision: u8,
    y: Uint128,
    y_precision: u8,
) -> StdResult<Option<(Uint128, Uint128, u64)>> {
    let block_time = env.block.time.seconds();
    if block_time <= config.block_time_last {
        return Ok(None);
    }

    // we have to shift block_time when any price is zero to not fill an accumulator with a new price to that period

    let greater_precision = x_precision.max(y_precision);
    let x = adjust_precision(x, x_precision, greater_precision)?;
    let y = adjust_precision(y, y_precision, greater_precision)?;

    let time_elapsed = Uint128::new((block_time - config.block_time_last) as u128);

    let mut pcl0 = config.price0_cumulative_last;
    let mut pcl1 = config.price1_cumulative_last;

    if !x.is_zero() && !y.is_zero() {
        pcl0 = config.price0_cumulative_last.wrapping_add(adjust_precision(
            time_elapsed.checked_mul(Uint128::new(
                calc_amount(
                    x.u128(),
                    y.u128(),
                    adjust_precision(Uint128::new(1), 0, greater_precision)?.u128(),
                    config.amp,
                )
                .unwrap(),
            ))?,
            greater_precision,
            0,
        )?);
        pcl1 = config.price1_cumulative_last.wrapping_add(adjust_precision(
            time_elapsed.checked_mul(Uint128::new(
                calc_amount(
                    y.u128(),
                    x.u128(),
                    adjust_precision(Uint128::new(1), 0, greater_precision)?.u128(),
                    config.amp,
                )
                .unwrap(),
            ))?,
            greater_precision,
            0,
        )?)
    };

    Ok(Some((pcl0, pcl1, block_time)))
}

pub fn calculate_maker_fee(
    pool_info: AssetInfo,
    commission_amount: Uint128,
    maker_commission_rate: Decimal,
) -> Option<Asset> {
    let maker_fee: Uint128 = commission_amount * maker_commission_rate;
    if maker_fee.is_zero() {
        return None;
    }

    Some(Asset {
        info: pool_info,
        amount: maker_fee,
    })
}

pub struct FeeInfo {
    pub fee_address: Option<Addr>,
    pub total_fee_rate: Decimal,
    pub maker_fee_rate: Decimal,
}

pub fn get_fee_info(deps: Deps, config: Config) -> StdResult<FeeInfo> {
    let res: FeeInfoResponse = deps.querier.query(&QueryRequest::Wasm(WasmQuery::Smart {
        contract_addr: config.factory_addr.to_string(),
        msg: to_binary(&FactoryQueryMsg::FeeInfo {
            pair_type: config.pair_info.pair_type,
        })
        .unwrap(),
    }))?;

    Ok(FeeInfo {
        fee_address: res.fee_address,
        total_fee_rate: Decimal::from_ratio(Uint128::from(res.total_fee_bps), Uint128::new(10000)),
        maker_fee_rate: Decimal::from_ratio(Uint128::from(res.maker_fee_bps), Uint128::new(10000)),
    })
}

#[cfg_attr(not(feature = "library"), entry_point)]
pub fn query(deps: Deps, env: Env, msg: QueryMsg) -> StdResult<Binary> {
    match msg {
        QueryMsg::Pair {} => to_binary(&query_pair_info(deps)?),
        QueryMsg::Pool {} => to_binary(&query_pool(deps)?),
        QueryMsg::Share { amount } => to_binary(&query_share(deps, amount)?),
        QueryMsg::Simulation { offer_asset } => to_binary(&query_simulation(deps, offer_asset)?),
        QueryMsg::ReverseSimulation { ask_asset } => {
            to_binary(&query_reverse_simulation(deps, ask_asset)?)
        }
        QueryMsg::CumulativePrices {} => to_binary(&query_cumulative_prices(deps, env)?),
        QueryMsg::Config {} => to_binary(&query_config(deps)?),
    }
}

pub fn query_pair_info(deps: Deps) -> StdResult<PairInfo> {
    let config: Config = CONFIG.load(deps.storage)?;
    Ok(config.pair_info)
}

pub fn query_pool(deps: Deps) -> StdResult<PoolResponse> {
    let config: Config = CONFIG.load(deps.storage)?;
    let (assets, total_share) = pool_info(deps, config)?;

    let resp = PoolResponse {
        assets,
        total_share,
    };

    Ok(resp)
}

pub fn query_share(deps: Deps, amount: Uint128) -> StdResult<[Asset; 2]> {
    let config: Config = CONFIG.load(deps.storage)?;
    let (pools, total_share) = pool_info(deps, config)?;
    let refund_assets = get_share_in_assets(&pools, amount, total_share);

    Ok(refund_assets)
}

pub fn query_simulation(deps: Deps, offer_asset: Asset) -> StdResult<SimulationResponse> {
    let config: Config = CONFIG.load(deps.storage)?;
    let contract_addr = config.pair_info.contract_addr.clone();

    let pools: [Asset; 2] = config.pair_info.query_pools(&deps.querier, contract_addr)?;

    let offer_pool: Asset;
    let ask_pool: Asset;
    if offer_asset.info.equal(&pools[0].info) {
        offer_pool = pools[0].clone();
        ask_pool = pools[1].clone();
    } else if offer_asset.info.equal(&pools[1].info) {
        offer_pool = pools[1].clone();
        ask_pool = pools[0].clone();
    } else {
        return Err(StdError::generic_err(
            "Given offer asset doesn't belong to pairs",
        ));
    }

    // Get fee info from factory
    let fee_info = get_fee_info(deps, config.clone())?;

    let (return_amount, spread_amount, commission_amount) = compute_swap(
        offer_pool.amount,
        query_token_precision(&deps.querier, offer_pool.info)?,
        ask_pool.amount,
        query_token_precision(&deps.querier, ask_pool.info)?,
        offer_asset.amount,
        fee_info.total_fee_rate,
        config.amp,
    )?;

    Ok(SimulationResponse {
        return_amount,
        spread_amount,
        commission_amount,
    })
}

pub fn query_reverse_simulation(
    deps: Deps,
    ask_asset: Asset,
) -> StdResult<ReverseSimulationResponse> {
    let config: Config = CONFIG.load(deps.storage)?;
    let contract_addr = config.pair_info.contract_addr.clone();

    let pools: [Asset; 2] = config.pair_info.query_pools(&deps.querier, contract_addr)?;

    let offer_pool: Asset;
    let ask_pool: Asset;
    if ask_asset.info.equal(&pools[0].info) {
        ask_pool = pools[0].clone();
        offer_pool = pools[1].clone();
    } else if ask_asset.info.equal(&pools[1].info) {
        ask_pool = pools[1].clone();
        offer_pool = pools[0].clone();
    } else {
        return Err(StdError::generic_err(
            "Given ask asset doesn't belong to pairs",
        ));
    }

    // Get fee info from factory
    let fee_info = get_fee_info(deps, config.clone())?;

    let (offer_amount, spread_amount, commission_amount) = compute_offer_amount(
        offer_pool.amount,
        query_token_precision(&deps.querier, offer_pool.info)?,
        ask_pool.amount,
        query_token_precision(&deps.querier, ask_pool.info)?,
        ask_asset.amount,
        fee_info.total_fee_rate,
        config.amp,
    )?;

    Ok(ReverseSimulationResponse {
        offer_amount,
        spread_amount,
        commission_amount,
    })
}

pub fn query_cumulative_prices(deps: Deps, env: Env) -> StdResult<CumulativePricesResponse> {
    let config: Config = CONFIG.load(deps.storage)?;
    let (assets, total_share) = pool_info(deps, config.clone())?;

    let mut price0_cumulative_last = config.price0_cumulative_last;
    let mut price1_cumulative_last = config.price1_cumulative_last;

    if let Ok(Some((price0_cumulative_new, price1_cumulative_new, _))) = accumulate_prices(
        env,
        &config,
        assets[0].amount,
        query_token_precision(&deps.querier, assets[0].info.clone())?,
        assets[1].amount,
        query_token_precision(&deps.querier, assets[1].info.clone())?,
    ) {
        price0_cumulative_last = price0_cumulative_new;
        price1_cumulative_last = price1_cumulative_new;
    }

    let resp = CumulativePricesResponse {
        assets,
        total_share,
        price0_cumulative_last,
        price1_cumulative_last,
    };

    Ok(resp)
}

pub fn query_config(deps: Deps) -> StdResult<ConfigResponse> {
    let config: Config = CONFIG.load(deps.storage)?;
    Ok(ConfigResponse {
        block_time_last: config.block_time_last,
        amp: Some(config.amp),
    })
}

pub fn amount_of(coins: &[Coin], denom: String) -> Uint128 {
    match coins.iter().find(|x| x.denom == denom) {
        Some(coin) => coin.amount,
        None => Uint128::zero(),
    }
}

fn compute_swap(
    offer_pool: Uint128,
    offer_precision: u8,
    ask_pool: Uint128,
    ask_precision: u8,
    offer_amount: Uint128,
    commission_rate: Decimal,
    amp: u64,
) -> StdResult<(Uint128, Uint128, Uint128)> {
    // offer => ask

    let greater_precision = offer_precision.max(ask_precision);
    let offer_pool = adjust_precision(offer_pool, offer_precision, greater_precision)?;
    let ask_pool = adjust_precision(ask_pool, ask_precision, greater_precision)?;
    let offer_amount = adjust_precision(offer_amount, offer_precision, greater_precision)?;

    let return_amount = adjust_precision(
        Uint128::new(
            calc_amount(offer_pool.u128(), ask_pool.u128(), offer_amount.u128(), amp).unwrap(),
        ),
        greater_precision,
        ask_precision,
    )?;

    // TODO: add SPREAD_EPSILON constant to v2, and calculate the spread as the
    // difference between the prices for exchanging this SPREAD_EPSILON and the price for exchaning the amount provided by user in contract call
    let spread_amount = Uint128::zero();

    let commission_amount: Uint128 = return_amount * commission_rate;

    // commission will be absorbed to pool
    let return_amount: Uint128 = return_amount.checked_sub(commission_amount).unwrap();

    Ok((return_amount, spread_amount, commission_amount))
}

fn compute_offer_amount(
    offer_pool: Uint128,
    offer_precision: u8,
    ask_pool: Uint128,
    ask_precision: u8,
    ask_amount: Uint128,
    commission_rate: Decimal,
    amp: u64,
) -> StdResult<(Uint128, Uint128, Uint128)> {
    // ask => offer

    let greater_precision = offer_precision.max(ask_precision);
    let offer_pool = adjust_precision(offer_pool, offer_precision, greater_precision)?;
    let ask_pool = adjust_precision(ask_pool, ask_precision, greater_precision)?;
    let ask_amount = adjust_precision(ask_amount, ask_precision, greater_precision)?;

    let offer_amount = adjust_precision(
        Uint128::new(
            calc_amount(ask_pool.u128(), offer_pool.u128(), ask_amount.u128(), amp).unwrap(),
        ),
        greater_precision,
        offer_precision,
    )?;

    let one_minus_commission = Decimal256::one() - Decimal256::from(commission_rate);
    let inv_one_minus_commission: Decimal = (Decimal256::one() / one_minus_commission).into();
    let before_commission_deduction = ask_amount * inv_one_minus_commission;

    // TODO: add SPREAD_EPSILON constant to v2, and calculate the spread as the
    // difference between the prices for exchanging this SPREAD_EPSILON and the price for exchaning the amount provided by user in contract call
    let spread_amount = Uint128::zero();

    let commission_amount = before_commission_deduction * commission_rate;
    Ok((offer_amount, spread_amount, commission_amount))
}

fn adjust_precision(
    value: Uint128,
    current_precision: u8,
    new_precision: u8,
) -> StdResult<Uint128> {
    Ok(match current_precision.cmp(&new_precision) {
        Ordering::Equal => value,
        Ordering::Less => value.checked_mul(Uint128::new(
            10_u128.pow((new_precision - current_precision) as u32),
        ))?,
        Ordering::Greater => value.checked_div(Uint128::new(
            10_u128.pow((current_precision - new_precision) as u32),
        ))?,
    })
}

/// If `belief_price` and `max_spread` both are given,
/// we compute new spread else we just use swap
/// spread to check `max_spread`
pub fn assert_max_spread(
    belief_price: Option<Decimal>,
    max_spread: Option<Decimal>,
    offer_amount: Uint128,
    return_amount: Uint128,
    spread_amount: Uint128,
) -> Result<(), ContractError> {
    if let (Some(max_spread), Some(belief_price)) = (max_spread, belief_price) {
        let expected_return =
            offer_amount * Decimal::from(Decimal256::one() / Decimal256::from(belief_price));
        let spread_amount = expected_return
            .checked_sub(return_amount)
            .unwrap_or_else(|_| Uint128::zero());

        if return_amount < expected_return
            && Decimal::from_ratio(spread_amount, expected_return) > max_spread
        {
            return Err(ContractError::MaxSpreadAssertion {});
        }
    } else if let Some(max_spread) = max_spread {
        if Decimal::from_ratio(spread_amount, return_amount + spread_amount) > max_spread {
            return Err(ContractError::MaxSpreadAssertion {});
        }
    }

    Ok(())
}

fn assert_slippage_tolerance(
    slippage_tolerance: &Option<Decimal>,
    deposits: &[Uint128; 2],
    pools: &[Asset; 2],
) -> Result<(), ContractError> {
    if let Some(slippage_tolerance) = *slippage_tolerance {
        let slippage_tolerance: Decimal256 = slippage_tolerance.into();
        if slippage_tolerance > Decimal256::one() {
            return Err(StdError::generic_err("slippage_tolerance cannot bigger than 1").into());
        }

        let one_minus_slippage_tolerance = Decimal256::one() - slippage_tolerance;
        let deposits: [Uint256; 2] = [deposits[0].into(), deposits[1].into()];
        let pools: [Uint256; 2] = [pools[0].amount.into(), pools[1].amount.into()];

        // Ensure each prices are not dropped as much as slippage tolerance rate
        if Decimal256::from_ratio(deposits[0], deposits[1]) * one_minus_slippage_tolerance
            > Decimal256::from_ratio(pools[0], pools[1])
            || Decimal256::from_ratio(deposits[1], deposits[0]) * one_minus_slippage_tolerance
                > Decimal256::from_ratio(pools[1], pools[0])
        {
            return Err(ContractError::MaxSlippageAssertion {});
        }
    }

    Ok(())
}

#[cfg_attr(not(feature = "library"), entry_point)]
pub fn migrate(_deps: DepsMut, _env: Env, _msg: MigrateMsg) -> StdResult<Response> {
    Ok(Response::default())
}

pub fn pool_info(deps: Deps, config: Config) -> StdResult<([Asset; 2], Uint128)> {
    let contract_addr = config.pair_info.contract_addr.clone();
    let pools: [Asset; 2] = config.pair_info.query_pools(&deps.querier, contract_addr)?;
    let total_share: Uint128 = query_supply(&deps.querier, config.pair_info.liquidity_token)?;

    Ok((pools, total_share))
}

pub fn update_config(
    deps: DepsMut,
    info: MessageInfo,
    amp: Option<u64>,
) -> Result<Response, ContractError> {
    let mut config = CONFIG.load(deps.storage)?;

    let factory_config: FactoryConfigResponse =
        deps.querier.query(&QueryRequest::Wasm(WasmQuery::Smart {
            contract_addr: config.factory_addr.to_string(),
            msg: to_binary(&FactoryQueryMsg::Config {})?,
        }))?;

    if factory_config.gov.is_none() || info.sender != factory_config.gov.unwrap() {
        return Err(ContractError::Unauthorized {});
    }

    if let Some(amp) = amp {
        config.amp = amp
    }

    CONFIG.save(deps.storage, &config)?;

    Ok(Response::default())
}<|MERGE_RESOLUTION|>--- conflicted
+++ resolved
@@ -14,10 +14,7 @@
 use astroport::factory::{
     ConfigResponse as FactoryConfigResponse, FeeInfoResponse, PairType, QueryMsg as FactoryQueryMsg,
 };
-<<<<<<< HEAD
-
-=======
->>>>>>> 2d7c2328
+
 use astroport::pair::{
     generator_address, mint_liquidity_token_message, ConfigResponse, InstantiateMsgStable,
 };
@@ -88,7 +85,6 @@
     }];
 
     Ok(Response::new().add_submessages(sub_msg))
-<<<<<<< HEAD
 }
 
 #[cfg_attr(not(feature = "library"), entry_point)]
@@ -110,8 +106,6 @@
     CONFIG.save(deps.storage, &config)?;
 
     Ok(Response::new().add_attribute("liquidity_token_addr", config.pair_info.liquidity_token))
-=======
->>>>>>> 2d7c2328
 }
 
 #[cfg_attr(not(feature = "library"), entry_point)]
