--- conflicted
+++ resolved
@@ -5,10 +5,6 @@
 };
 use crate::state::{Config, CONFIG};
 
-<<<<<<< HEAD
-=======
-use classic_bindings::TerraQuery;
->>>>>>> bebf2eb8
 use cosmwasm_std::{
     attr, entry_point, from_binary, to_binary, Addr, Binary, Coin, CosmosMsg, Decimal, Deps,
     DepsMut, Env, MessageInfo, Reply, ReplyOn, Response, StdError, StdResult, SubMsg, Uint128,
@@ -64,11 +60,7 @@
 
 #[cfg_attr(not(feature = "library"), entry_point)]
 pub fn instantiate(
-<<<<<<< HEAD
-    deps: DepsMut<'_, TerraQuery>,
-=======
     deps: DepsMut<TerraQuery>,
->>>>>>> bebf2eb8
     env: Env,
     _info: MessageInfo,
     msg: InstantiateMsg,
@@ -150,11 +142,7 @@
 ///
 /// * **msg** is the object of type [`Reply`].
 #[cfg_attr(not(feature = "library"), entry_point)]
-<<<<<<< HEAD
-pub fn reply(deps:DepsMut<'_, TerraQuery>, _env: Env, msg: Reply) -> Result<Response, ContractError> {
-=======
 pub fn reply(deps: DepsMut<TerraQuery>, _env: Env, msg: Reply) -> Result<Response, ContractError> {
->>>>>>> bebf2eb8
     let mut config: Config = CONFIG.load(deps.storage)?;
 
     if config.pair_info.liquidity_token != Addr::unchecked("") {
@@ -208,11 +196,7 @@
 ///         }** Performs an swap operation with the specified parameters.
 #[cfg_attr(not(feature = "library"), entry_point)]
 pub fn execute(
-<<<<<<< HEAD
-    deps: DepsMut<'_, TerraQuery>,
-=======
     deps: DepsMut<TerraQuery>,
->>>>>>> bebf2eb8
     env: Env,
     info: MessageInfo,
     msg: ExecuteMsg,
@@ -278,11 +262,7 @@
 ///
 /// * **cw20_msg** is the object of type [`Cw20ReceiveMsg`].
 pub fn receive_cw20(
-<<<<<<< HEAD
-    deps: DepsMut<'_, TerraQuery>,
-=======
     deps: DepsMut<TerraQuery>,
->>>>>>> bebf2eb8
     env: Env,
     info: MessageInfo,
     cw20_msg: Cw20ReceiveMsg,
@@ -359,11 +339,7 @@
 ///
 /// * **receiver** is object of type [`Option<String>`]. Sets the receiver of liquidity.
 pub fn provide_liquidity(
-<<<<<<< HEAD
-    deps: DepsMut<'_, TerraQuery>,
-=======
     deps: DepsMut<TerraQuery>,
->>>>>>> bebf2eb8
     env: Env,
     info: MessageInfo,
     assets: [Asset; 2],
@@ -542,11 +518,7 @@
 ///
 /// * **auto_stake** is the field of type [`bool`]. Determines whether an autostake will be performed on the generator
 fn mint_liquidity_token_message(
-<<<<<<< HEAD
-    deps: Deps<'_, TerraQuery>,
-=======
     deps: Deps<TerraQuery>,
->>>>>>> bebf2eb8
     config: &Config,
     env: Env,
     recipient: Addr,
@@ -610,11 +582,7 @@
 ///
 /// * **amount** is the object of type [`Uint128`]. Sets the withdrawal amount.
 pub fn withdraw_liquidity(
-<<<<<<< HEAD
-    deps: DepsMut<'_, TerraQuery>,
-=======
     deps: DepsMut<TerraQuery>,
->>>>>>> bebf2eb8
     env: Env,
     info: MessageInfo,
     sender: Addr,
@@ -725,11 +693,7 @@
 /// * **to** is the object of type [`Option<Addr>`]. Sets the recipient of the swap operation.
 #[allow(clippy::too_many_arguments)]
 pub fn swap(
-<<<<<<< HEAD
-    deps: DepsMut<'_, TerraQuery>,
-=======
     deps: DepsMut<TerraQuery>,
->>>>>>> bebf2eb8
     env: Env,
     info: MessageInfo,
     sender: Addr,
@@ -979,11 +943,8 @@
 /// * **QueryMsg::Config {}** Returns information about the controls settings in a
 /// [`ConfigResponse`] object.
 #[cfg_attr(not(feature = "library"), entry_point)]
-<<<<<<< HEAD
-pub fn query(deps: Deps<'_, TerraQuery>, env: Env, msg: QueryMsg) -> StdResult<Binary> {
-=======
+
 pub fn query(deps: Deps<TerraQuery>, env: Env, msg: QueryMsg) -> StdResult<Binary> {
->>>>>>> bebf2eb8
     match msg {
         QueryMsg::Pair {} => to_binary(&query_pair_info(deps)?),
         QueryMsg::Pool {} => to_binary(&query_pool(deps)?),
@@ -1003,11 +964,7 @@
 /// Returns information about a pair in an object of type [`PairInfo`].
 /// ## Params
 /// * **deps** is the object of type [`Deps`].
-<<<<<<< HEAD
-pub fn query_pair_info(deps: Deps<'_, TerraQuery>) -> StdResult<PairInfo> {
-=======
 pub fn query_pair_info(deps: Deps<TerraQuery>) -> StdResult<PairInfo> {
->>>>>>> bebf2eb8
     let config: Config = CONFIG.load(deps.storage)?;
     Ok(config.pair_info)
 }
@@ -1016,11 +973,7 @@
 /// Returns information about a pool in an object of type [`PoolResponse`].
 /// ## Params
 /// * **deps** is the object of type [`Deps`].
-<<<<<<< HEAD
-pub fn query_pool(deps: Deps<'_, TerraQuery>) -> StdResult<PoolResponse> {
-=======
 pub fn query_pool(deps: Deps<TerraQuery>) -> StdResult<PoolResponse> {
->>>>>>> bebf2eb8
     let config: Config = CONFIG.load(deps.storage)?;
     let (assets, total_share) = pool_info(deps, config)?;
 
@@ -1038,11 +991,7 @@
 /// * **deps** is the object of type [`Deps`].
 ///
 /// * **amount** is the object of type [`Uint128`]. Sets the amount for which a share in the pool will be requested.
-<<<<<<< HEAD
-pub fn query_share(deps: Deps<'_, TerraQuery>, amount: Uint128) -> StdResult<[Asset; 2]> {
-=======
 pub fn query_share(deps: Deps<TerraQuery>, amount: Uint128) -> StdResult<[Asset; 2]> {
->>>>>>> bebf2eb8
     let config: Config = CONFIG.load(deps.storage)?;
     let (pools, total_share) = pool_info(deps, config)?;
     let refund_assets = get_share_in_assets(&pools, amount, total_share);
@@ -1056,11 +1005,7 @@
 /// * **deps** is the object of type [`Deps`].
 ///
 /// * **offer_asset** is the object of type [`Asset`].
-<<<<<<< HEAD
-pub fn query_simulation(deps: Deps<'_, TerraQuery>, env: Env, offer_asset: Asset) -> StdResult<SimulationResponse> {
-=======
 pub fn query_simulation(deps: Deps<TerraQuery>, env: Env, offer_asset: Asset) -> StdResult<SimulationResponse> {
->>>>>>> bebf2eb8
     let config: Config = CONFIG.load(deps.storage)?;
     let contract_addr = config.pair_info.contract_addr.clone();
 
@@ -1111,11 +1056,7 @@
 ///
 /// * **ask_asset** is the object of type [`Asset`].
 pub fn query_reverse_simulation(
-<<<<<<< HEAD
-    deps: Deps<'_, TerraQuery>,
-=======
     deps: Deps<TerraQuery>,
->>>>>>> bebf2eb8
     env: Env,
     ask_asset: Asset,
 ) -> StdResult<ReverseSimulationResponse> {
@@ -1168,11 +1109,7 @@
 /// * **deps** is the object of type [`Deps`].
 ///
 /// * **env** is the object of type [`Env`].
-<<<<<<< HEAD
-pub fn query_cumulative_prices(deps: Deps<'_, TerraQuery>, env: Env) -> StdResult<CumulativePricesResponse> {
-=======
 pub fn query_cumulative_prices(deps: Deps<TerraQuery>, env: Env) -> StdResult<CumulativePricesResponse> {
->>>>>>> bebf2eb8
     let config: Config = CONFIG.load(deps.storage)?;
     let (assets, total_share) = pool_info(deps, config.clone())?;
 
@@ -1205,11 +1142,7 @@
 /// Returns information about the controls settings in a [`ConfigResponse`] object.
 /// ## Params
 /// * **deps** is the object of type [`Deps`].
-<<<<<<< HEAD
-pub fn query_config(deps: Deps<'_, TerraQuery>, env: Env) -> StdResult<ConfigResponse> {
-=======
 pub fn query_config(deps: Deps<TerraQuery>, env: Env) -> StdResult<ConfigResponse> {
->>>>>>> bebf2eb8
     let config: Config = CONFIG.load(deps.storage)?;
     Ok(ConfigResponse {
         block_time_last: config.block_time_last,
@@ -1440,11 +1373,7 @@
 /// * **deps** is the object of type [`Deps`].
 ///
 /// * **config** is the object of type [`Config`].
-<<<<<<< HEAD
-pub fn pool_info(deps: Deps<'_, TerraQuery>, config: Config) -> StdResult<([Asset; 2], Uint128)> {
-=======
 pub fn pool_info(deps: Deps<TerraQuery>, config: Config) -> StdResult<([Asset; 2], Uint128)> {
->>>>>>> bebf2eb8
     let contract_addr = config.pair_info.contract_addr.clone();
     let pools: [Asset; 2] = config.pair_info.query_pools(&deps.querier, contract_addr)?;
     let total_share: Uint128 = query_supply(&deps.querier, config.pair_info.liquidity_token)?;
@@ -1465,11 +1394,7 @@
 ///
 /// * **params** is the object of type [`Binary`].
 pub fn update_config(
-<<<<<<< HEAD
-    deps: DepsMut<'_, TerraQuery>,
-=======
     deps: DepsMut<TerraQuery>,
->>>>>>> bebf2eb8
     env: Env,
     info: MessageInfo,
     params: Binary,
@@ -1506,11 +1431,7 @@
 /// * **next_amp_time** is the object of type [`u64`].
 fn start_changing_amp(
     mut config: Config,
-<<<<<<< HEAD
-    deps: DepsMut<'_, TerraQuery>,
-=======
     deps: DepsMut<TerraQuery>,
->>>>>>> bebf2eb8
     env: Env,
     next_amp: u64,
     next_amp_time: u64,
@@ -1555,11 +1476,7 @@
 /// * **deps** is the object of type [`DepsMut`].
 ///
 /// * **env** is the object of type [`Env`].
-<<<<<<< HEAD
-fn stop_changing_amp(mut config: Config, deps: DepsMut<'_, TerraQuery>, env: Env) -> StdResult<()> {
-=======
 fn stop_changing_amp(mut config: Config, deps: DepsMut<TerraQuery>, env: Env) -> StdResult<()> {
->>>>>>> bebf2eb8
     let current_amp = compute_current_amp(&config, &env)?;
     let block_time = env.block.time.seconds();
 
