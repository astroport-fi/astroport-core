--- conflicted
+++ resolved
@@ -1,10 +1,6 @@
 [package]
 name = "astroport-generator"
-<<<<<<< HEAD
 version = "1.4.0"
-=======
-version = "1.3.0"
->>>>>>> 540b5bd4
 authors = ["Astroport"]
 edition = "2021"
 
@@ -32,8 +28,8 @@
 serde = { version = "1.0.125", default-features = false, features = ["derive"] }
 thiserror = { version = "1.0.24" }
 astroport = { path = "../../../packages/astroport", default-features = false }
-<<<<<<< HEAD
 astroport-governance = { git = "https://github.com/astroport-fi/astroport-governance.git", branch = "main" }
+protobuf = { version = "2", features = ["with-bytes"] }
 
 [dev-dependencies]
 cosmwasm-schema = { version = "0.16.2" }
@@ -47,24 +43,10 @@
 astroport-factory = {path = "../../factory"}
 astroport-pair = {path = "../../pair"}
 astroport-pair-stable = {path = "../../pair_stable"}
+astroport-whitelist = { path = "../../whitelist" }
 anyhow = "1"
 generator-controller = { git = "https://github.com/astroport-fi/astroport-governance.git", branch = "main" }
 voting-escrow = { git = "https://github.com/astroport-fi/astroport-governance.git", branch = "main" }
-=======
-protobuf = { version = "2", features = ["with-bytes"] }
-
-[dev-dependencies]
-cosmwasm-schema = { version = "0.16.2" }
-terra-multi-test = { git = "https://github.com/astroport-fi/terra-plus.git", tag = "v0.9.1-terra" }
-astroport-token = { path = "../../token" }
-mirror-staking = { git = "https://github.com/Mirror-Protocol/mirror-contracts.git", tag = "v2.1.1", package = "mirror-staking" }
-mirror-protocol = { version = "2.1.1" }
-astroport-vesting = { path = "../vesting" }
-astroport-generator-proxy-to-mirror = { path = "../generator_proxy_to_mirror" }
-astroport-factory = { path = "../../factory" }
-astroport-pair = { path = "../../pair" }
-astroport-pair-stable = { path = "../../pair_stable" }
-astroport-whitelist = { path = "../../whitelist" }
 
 [dev-dependencies.astroport-generator_v120]
 git = "https://github.com/astroport-fi/astroport-core"
@@ -74,5 +56,4 @@
 [dev-dependencies.astroport-package-generator_v120]
 git = "https://github.com/astroport-fi/astroport-core"
 package = "astroport"
-rev = "973aab9419229cb221023066f96b18f2edf75ba8"
->>>>>>> 540b5bd4
+rev = "973aab9419229cb221023066f96b18f2edf75ba8"