--- conflicted
+++ resolved
@@ -12,11 +12,7 @@
         InstantiateMsg as GeneratorInstantiateMsg, PendingTokenResponse, PoolInfoResponse,
         QueryMsg as GeneratorQueryMsg,
     },
-<<<<<<< HEAD
-    generator_proxy::InstantiateMsg as ProxyInstantiateMsg,
-=======
     generator_proxy::{ExecuteMsg as ProxyExecuteMsg, InstantiateMsg as ProxyInstantiateMsg},
->>>>>>> 6d96537b
     token::InstantiateMsg as TokenInstantiateMsg,
     vesting::{
         Cw20HookMsg as VestingHookMsg, InstantiateMsg as VestingInstantiateMsg, VestingAccount,
@@ -1527,7 +1523,6 @@
 }
 
 #[test]
-<<<<<<< HEAD
 fn generator_update_proxy_balance_failed() {
     let mut app = mock_app();
 
@@ -1638,7 +1633,7 @@
         &generator_instance,
         &lp_val_eur,
         USER1,
-        (10_000000, Some(vec![90_000000])),
+        (10_000000, Some(vec![50_000000])),
     );
 
     // New deposits can't receive already calculated rewards
@@ -1669,7 +1664,7 @@
         &generator_instance,
         &lp_val_eur,
         USER1,
-        (15_000000, Some(vec![135_000_000])),
+        (15_000000, Some(vec![80_000_000])),
     );
 
     // check pending rewards for user2
@@ -1678,7 +1673,7 @@
         &generator_instance,
         &lp_val_eur,
         USER2,
-        (5_000000, Some(vec![45000000])),
+        (5_000000, Some(vec![30000000])),
     );
 
     // check staking balance
@@ -1703,12 +1698,12 @@
         )
         .unwrap();
 
-    // Proxies val_token balance is 135_000_000
-    check_token_balance(&mut app, &val_token, &proxy_to_vkr_instance, 135_000_000);
-
-    // Generator proxy reward balance before update is 180_000_000
+    // Proxies val_token balance is 80_000_000
+    check_token_balance(&mut app, &val_token, &proxy_to_vkr_instance, 80_000_000);
+
+    // Generator proxy reward balance before update is 110_000_000
     assert_eq!(
-        Uint128::new(180_000_000),
+        Uint128::new(110_000_000),
         reps.proxy_reward_balance_before_update
     );
 
@@ -1725,97 +1720,8 @@
     .unwrap();
 }
 
-fn instantiate_valkyrie_protocol(
-    app: &mut App,
-    valkyrie_token: &Addr,
-    pair: &Addr,
-    lp_token: &Addr,
-) -> Addr {
-    // Valkyrie staking
-    let valkyrie_staking_contract = Box::new(ContractWrapper::new_with_empty(
-        valkyrie_lp_staking::entrypoints::execute,
-        valkyrie_lp_staking::entrypoints::instantiate,
-        valkyrie_lp_staking::entrypoints::query,
-    ));
-
-    let valkyrie_staking_code_id = app.store_code(valkyrie_staking_contract);
-
-    let init_msg = valkyrie::lp_staking::execute_msgs::InstantiateMsg {
-        token: valkyrie_token.to_string(),
-        pair: pair.to_string(),
-        lp_token: lp_token.to_string(),
-        whitelisted_contracts: vec![],
-        distribution_schedule: vec![
-            (
-                app.block_info().height,
-                app.block_info().height + 1,
-                Uint128::new(90_000_000),
-            ),
-            (
-                app.block_info().height + 1,
-                app.block_info().height + 2,
-                Uint128::new(90_000_000),
-            ),
-        ],
-    };
-
-    let valkyrie_staking_instance = app
-        .instantiate_contract(
-            valkyrie_staking_code_id,
-            Addr::unchecked(OWNER),
-            &init_msg,
-            &[],
-            "Valkyrie staking",
-            None,
-        )
-        .unwrap();
-
-    valkyrie_staking_instance
-}
-
-fn store_proxy_code(app: &mut App) -> u64 {
-    let generator_proxy_to_vkr_contract = Box::new(ContractWrapper::new_with_empty(
-        generator_proxy_to_vkr::contract::execute,
-        generator_proxy_to_vkr::contract::instantiate,
-        generator_proxy_to_vkr::contract::query,
-    ));
-
-    app.store_code(generator_proxy_to_vkr_contract)
-}
-
-fn instantiate_proxy(
-    app: &mut App,
-    proxy_code: u64,
-    generator_instance: &Addr,
-    pair: &Addr,
-    lp_token: &Addr,
-    vkr_staking_instance: &Addr,
-    vkr_token_instance: &Addr,
-) -> Addr {
-    let init_msg = ProxyInstantiateMsg {
-        generator_contract_addr: generator_instance.to_string(),
-        pair_addr: pair.to_string(),
-        lp_token_addr: lp_token.to_string(),
-        reward_contract_addr: vkr_staking_instance.to_string(),
-        reward_token_addr: vkr_token_instance.to_string(),
-    };
-
-    app.instantiate_contract(
-        proxy_code,
-        Addr::unchecked(OWNER),
-        &init_msg,
-        &[],
-        String::from("Proxy"),
-        None,
-    )
-    .unwrap()
-}
-
-/*#[test]
-fn generator_with_mirror_reward_proxy() {
-=======
+#[test]
 fn generator_with_vkr_reward_proxy() {
->>>>>>> 6d96537b
     let mut app = mock_app();
 
     let owner = Addr::unchecked(OWNER);
