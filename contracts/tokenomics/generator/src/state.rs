use astroport::common::OwnershipProposal;
use astroport::DecimalCheckedOps;
use cosmwasm_std::{Addr, Decimal, StdResult, Storage, Uint128, Uint64};
use cw_storage_plus::{Item, Map};
use schemars::JsonSchema;
use serde::{Deserialize, Serialize};

/// ## Description
/// This structure describes the main information of each user
#[derive(Serialize, Deserialize, Clone, Debug, PartialEq, JsonSchema, Default)]
pub struct UserInfo {
    /// Sets an amount
    pub amount: Uint128,
    /// Sets a reward debt TODO:
    pub reward_debt: Uint128,
    /// Sets a reward debtor proxy
    pub reward_debt_proxy: Uint128,
}

/// ## Description
/// This structure describes the main information of pool
#[derive(Serialize, Deserialize, Clone, Debug, PartialEq, JsonSchema)]
pub struct PoolInfo {
    /// Sets the allocation point
    pub alloc_point: Uint64,
    /// Sets the last reward block
    pub last_reward_block: Uint64,
<<<<<<< HEAD
    /// Sets account per share TODO:
    pub acc_per_share: Decimal,
    /// Sets the reward proxy contract
    pub reward_proxy: Option<Addr>,
    /// Sets account per share on proxy
    pub acc_per_share_on_proxy: Decimal,
    /// Sets for calculation of new proxy rewards
=======
    pub accumulated_rewards_per_share: Decimal,
    pub reward_proxy: Option<Addr>,
    pub accumulated_proxy_rewards_per_share: Decimal,
    // for calculation of new proxy rewards
>>>>>>> c28cd91a
    pub proxy_reward_balance_before_update: Uint128,
    /// Sets the orphan proxy rewards which are left by emergency withdrawals
    pub orphan_proxy_rewards: Uint128,
}

/// ## Description
/// This structure describes the main control config of generator.
#[derive(Serialize, Deserialize, Clone, Debug, PartialEq, JsonSchema)]
pub struct Config {
    /// Sets contract address that used for controls settings
    pub owner: Addr,
    /// Sets the ASTRO token address
    pub astro_token: Addr,
    /// Sets the ASTRO tokens created per block.
    pub tokens_per_block: Uint128,
    /// Sets the total allocation points. Must be the sum of all allocation points in all pools.
    pub total_alloc_point: Uint64,
    /// Sets the block number when ASTRO mining starts.
    pub start_block: Uint64,
    /// Sets the list of allowed reward proxy contracts
    pub allowed_reward_proxies: Vec<Addr>,
    /// Sets the vesting contract from which rewards are received
    pub vesting_contract: Addr,
}

#[derive(Serialize, Deserialize, Clone, Debug, PartialEq, JsonSchema)]
pub enum ExecuteOnReply {
    /// Updates reward for all pools
    MassUpdatePools {},
    /// Add a new pool with allocation point
    Add {
        /// Sets the LP token contract
        lp_token: Addr,
        /// Sets the allocation point for LP token contract
        alloc_point: Uint64,
        /// Sets the reward proxy contract
        reward_proxy: Option<String>,
    },
    Set {
        lp_token: Addr,
        alloc_point: Uint64,
    },
    UpdatePool {
        lp_token: Addr,
    },
    Deposit {
        lp_token: Addr,
        account: Addr,
        amount: Uint128,
    },
    Withdraw {
        lp_token: Addr,
        account: Addr,
        amount: Uint128,
    },
    SetTokensPerBlock {
        amount: Uint128,
    },
}

/// ## Description
/// Stores config at the given key
pub const CONFIG: Item<Config> = Item::new("config");
/// ## Description
/// This is a map that contains information about all liquidity pools.
///
/// The first key part is liquidity pool token, the second key part is an object of type [`PoolInfo`].
pub const POOL_INFO: Map<&Addr, PoolInfo> = Map::new("pool_info");
pub const TMP_USER_ACTION: Item<Option<ExecuteOnReply>> = Item::new("tmp_user_action");

/// ## Description
/// This is a map that contains information about all users.
///
/// The first key part is token, the second key part is depositor.
pub const USER_INFO: Map<(&Addr, &Addr), UserInfo> = Map::new("user_info");
<<<<<<< HEAD

/// ## Description
/// Contains proposal for change ownership.
pub const OWNERSHIP_PROPOSAL: Item<OwnershipProposal> = Item::new("ownership_proposal");
=======
pub const OWNERSHIP_PROPOSAL: Item<OwnershipProposal> = Item::new("ownership_proposal");

pub fn get_pools(store: &dyn Storage) -> Vec<(Addr, PoolInfo)> {
    POOL_INFO
        .range(store, None, None, cosmwasm_std::Order::Ascending)
        .filter_map(|v| {
            v.ok()
                .map(|v| (Addr::unchecked(String::from_utf8(v.0).unwrap()), v.1))
        })
        .collect()
}

pub fn update_user_balance(
    mut user: UserInfo,
    pool: &PoolInfo,
    amount: Uint128,
) -> StdResult<UserInfo> {
    user.amount = amount;

    if !pool.accumulated_rewards_per_share.is_zero() {
        user.reward_debt = pool
            .accumulated_rewards_per_share
            .checked_mul(user.amount)?;
    };

    if !pool.accumulated_proxy_rewards_per_share.is_zero() {
        user.reward_debt_proxy = pool
            .accumulated_proxy_rewards_per_share
            .checked_mul(user.amount)?;
    };

    Ok(user)
}
>>>>>>> c28cd91a
<|MERGE_RESOLUTION|>--- conflicted
+++ resolved
@@ -25,20 +25,11 @@
     pub alloc_point: Uint64,
     /// Sets the last reward block
     pub last_reward_block: Uint64,
-<<<<<<< HEAD
-    /// Sets account per share TODO:
-    pub acc_per_share: Decimal,
+    pub accumulated_rewards_per_share: Decimal,
     /// Sets the reward proxy contract
     pub reward_proxy: Option<Addr>,
-    /// Sets account per share on proxy
-    pub acc_per_share_on_proxy: Decimal,
-    /// Sets for calculation of new proxy rewards
-=======
-    pub accumulated_rewards_per_share: Decimal,
-    pub reward_proxy: Option<Addr>,
     pub accumulated_proxy_rewards_per_share: Decimal,
-    // for calculation of new proxy rewards
->>>>>>> c28cd91a
+    /// for calculation of new proxy rewards
     pub proxy_reward_balance_before_update: Uint128,
     /// Sets the orphan proxy rewards which are left by emergency withdrawals
     pub orphan_proxy_rewards: Uint128,
@@ -114,12 +105,9 @@
 ///
 /// The first key part is token, the second key part is depositor.
 pub const USER_INFO: Map<(&Addr, &Addr), UserInfo> = Map::new("user_info");
-<<<<<<< HEAD
 
 /// ## Description
 /// Contains proposal for change ownership.
-pub const OWNERSHIP_PROPOSAL: Item<OwnershipProposal> = Item::new("ownership_proposal");
-=======
 pub const OWNERSHIP_PROPOSAL: Item<OwnershipProposal> = Item::new("ownership_proposal");
 
 pub fn get_pools(store: &dyn Storage) -> Vec<(Addr, PoolInfo)> {
@@ -152,5 +140,4 @@
     };
 
     Ok(user)
-}
->>>>>>> c28cd91a
+}