--- conflicted
+++ resolved
@@ -19,46 +19,16 @@
 }
 
 /// ## Description
-<<<<<<< HEAD
-/// This structure describes the main control config of generator.
-=======
-/// This structure stores information about a specific generator.
-#[derive(Serialize, Deserialize, Clone, Debug, PartialEq, JsonSchema)]
-pub struct PoolInfo {
-    /// This is the share of ASTRO rewards that this generator receives every block
-    pub alloc_point: Uint64,
-    /// Accumulated amount of rewards per LP unit. Used for reward calculations
-    pub last_reward_block: Uint64,
-    /// This is the accrued amount of rewards up to the latest checkpoint
-    pub accumulated_rewards_per_share: Decimal,
-    /// The 3rd party proxy reward contract
-    pub reward_proxy: Option<Addr>,
-    /// This is the accrued amount of 3rd party rewards up to the latest checkpoint
-    pub accumulated_proxy_rewards_per_share: Decimal,
-    /// This is the balance of 3rd party proxy rewards that the proxy had before a reward snapshot
-    pub proxy_reward_balance_before_update: Uint128,
-    /// The orphaned proxy rewards which are left behind by emergency withdrawals
-    pub orphan_proxy_rewards: Uint128,
-    /// Whether a generator receives 3rd party rewards or not
-    pub has_asset_rewards: bool,
-}
-
-/// ## Description
 /// This structure stores the core parameters for the Generator contract.
->>>>>>> 3ae14975
 #[derive(Serialize, Deserialize, Clone, Debug, PartialEq, JsonSchema)]
 pub struct Config {
     /// Address allowed to change contract parameters
     pub owner: Addr,
-<<<<<<< HEAD
     /// the Factory address
     pub factory: Addr,
     /// contract address which can only set active generators and their alloc points
     pub generator_controller: Addr,
-    /// the ASTRO token address
-=======
     /// The ASTRO token address
->>>>>>> 3ae14975
     pub astro_token: Addr,
     /// Total amount of ASTRO rewards per block
     pub tokens_per_block: Uint128,
@@ -76,8 +46,7 @@
 
 #[derive(Serialize, Deserialize, Clone, Debug, PartialEq, JsonSchema)]
 pub enum ExecuteOnReply {
-<<<<<<< HEAD
-    /// Add a new pool with allocation point
+    /// Add a new pools with allocation point
     SetupPools {
         /// The list of pools with allocation points
         pools: Vec<(Addr, Uint64)>,
@@ -92,33 +61,6 @@
     /// Updates reward and returns it to user
     ClaimRewards {
         /// the LP token contract
-=======
-    /// Updates the amount of already distributed rewards for multiple active generators
-    MassUpdatePools {},
-    /// Create a new generator
-    Add {
-        /// The LP token contract that can be staked in the generator
-        lp_token: Addr,
-        /// The slice of ASTRO emissions received by this generator every block
-        alloc_point: Uint64,
-        /// This flag indicates whether the generator has 3rd party rewards or not
-        has_asset_rewards: bool,
-        /// The dual rewards proxy contract for this generator
-        reward_proxy: Option<String>,
-    },
-    /// Update a pool's ASTRO allocation points
-    Set {
-        /// The LP token contract for which we change emissions
-        lp_token: Addr,
-        /// The new slice of ASTRO emissions received by `lp_token` stakers every block
-        alloc_point: Uint64,
-        /// This flag indicates whether the generator has 3rd party rewards or not
-        has_asset_rewards: bool,
-    },
-    /// Updates the amount of already distributed rewards for a specific generator
-    UpdatePool {
-        /// The LP token whose generator we update
->>>>>>> 3ae14975
         lp_token: Addr,
         /// the rewards recipient
         account: Addr,
@@ -175,29 +117,6 @@
 /// Contains a proposal to change contract ownership.
 pub const OWNERSHIP_PROPOSAL: Item<OwnershipProposal> = Item::new("ownership_proposal");
 
-<<<<<<< HEAD
-=======
-/// ## Description
-/// This function returns the list of instantiated generators.
-pub fn get_pools(store: &dyn Storage) -> Vec<(Addr, PoolInfo)> {
-    POOL_INFO
-        .range(store, None, None, cosmwasm_std::Order::Ascending)
-        .filter_map(|v| {
-            v.ok()
-                .map(|v| (Addr::unchecked(String::from_utf8(v.0).unwrap()), v.1))
-        })
-        .collect()
-}
-
-/// ## Description
-/// This function updates a user's amount of staked LP tokens as well as the accumulated token rewards.
-///
-/// * **user** is an object of type [`UserInfo`]. This is the user for which we update LP and reward related amounts.
-///
-/// * **pool** is an object of type [`PoolInfo`]. This is the generator in which the user is staked.
-///
-/// * **amount** is a variable of type [`Uint128`]. This is the new amount of LP tokens the user currently has staked.
->>>>>>> 3ae14975
 pub fn update_user_balance(
     mut user: UserInfo,
     pool: &PoolInfo,
