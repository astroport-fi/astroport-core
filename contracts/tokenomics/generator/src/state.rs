use astroport::asset::{addr_validate_to_lower, AssetInfo};
use astroport::common::OwnershipProposal;
use astroport::generator::{PoolInfo, RestrictedVector, UserInfo, UserInfoV2};
use astroport::DecimalCheckedOps;
use cosmwasm_std::{Addr, DepsMut, StdResult, Storage, Uint128, Uint64};
use cw_storage_plus::{Item, Map};
use schemars::JsonSchema;
use serde::{Deserialize, Serialize};
use std::collections::HashMap;

/// This structure stores the core parameters for the Generator contract.
#[derive(Serialize, Deserialize, Clone, Debug, PartialEq, JsonSchema)]
pub struct Config {
    /// Address allowed to change contract parameters
    pub owner: Addr,
    /// The Factory address
    pub factory: Addr,
    /// Contract address which can only set active generators and their alloc points
    pub generator_controller: Option<Addr>,
    /// The voting escrow contract address
    pub voting_escrow: Option<Addr>,
    /// The ASTRO token address
    pub astro_token: Addr,
    /// Total amount of ASTRO rewards per block
    pub tokens_per_block: Uint128,
    /// Total allocation points. Must be the sum of all allocation points in all active generators
    pub total_alloc_point: Uint128,
    /// The block number when the ASTRO distribution starts
    pub start_block: Uint64,
    /// The list of allowed proxy reward contracts
    pub allowed_reward_proxies: Vec<Addr>,
    /// The vesting contract from which rewards are distributed
    pub vesting_contract: Addr,
    /// The list of active pools with allocation points
    pub active_pools: Vec<(Addr, Uint128)>,
    /// The list of blocked tokens
    pub blocked_tokens_list: Vec<AssetInfo>,
    /// The guardian address which can add or remove tokens from blacklist
    pub guardian: Option<Addr>,
    /// The amount of generators
    pub generator_limit: Option<u32>,
}

#[derive(Serialize, Deserialize, Clone, Debug, PartialEq, JsonSchema)]
pub enum ExecuteOnReply {
    /// Updates reward and returns it to user.
    ClaimRewards {
        /// The list of LP tokens contract
        lp_tokens: Vec<Addr>,
        /// The rewards recipient
        account: Addr,
    },
    /// Stake LP tokens in the Generator to receive token emissions
    Deposit {
        /// The LP token to stake
        lp_token: Addr,
        /// The account that receives ownership of the staked tokens
        account: Addr,
        /// The amount of tokens to deposit
        amount: Uint128,
    },
    /// Withdraw LP tokens from the Generator
    Withdraw {
        /// The LP tokens to withdraw
        lp_token: Addr,
        /// The account that receives the withdrawn LP tokens
        account: Addr,
        /// The amount of tokens to withdraw
        amount: Uint128,
    },
    /// Sets a new amount of ASTRO to distribute per block between all active generators
    SetTokensPerBlock {
        /// The new amount of ASTRO to distribute per block
        amount: Uint128,
    },
    /// Migrate LP tokens and collected rewards to new proxy
    MigrateProxy { lp_addr: Addr, new_proxy_addr: Addr },
    /// Stake LP tokens into new reward proxy
    MigrateProxyDepositLP {
        lp_addr: Addr,
        prev_proxy_addr: Addr,
        amount: Uint128,
    },
}

/// Stores the contract config at the given key
pub const CONFIG: Item<Config> = Item::new("config");
/// This is a map that contains information about all generators.
///
/// The first key is the address of a LP token, the second key is an object of type [`PoolInfo`].
pub const POOL_INFO: Map<&Addr, PoolInfo> = Map::new("pool_info");

pub const TMP_USER_ACTION: Item<Option<ExecuteOnReply>> = Item::new("tmp_user_action");

/// This is a map that contains information about all stakers.
///
/// The first key is an LP token address, the second key is a depositor address.
pub const USER_INFO: Map<(&Addr, &Addr), UserInfoV2> = Map::new("user_info");
/// Old USER_INFO storage interface for backward compatibility
pub const OLD_USER_INFO: Map<(&Addr, &Addr), UserInfo> = Map::new("user_info");
/// Previous proxy rewards holder
pub const PROXY_REWARDS_HOLDER: Item<Addr> = Item::new("proxy_rewards_holder");
/// The struct which maps previous proxy addresses to reward assets
pub const PROXY_REWARD_ASSET: Map<&Addr, AssetInfo> = Map::new("proxy_reward_asset");

pub trait CompatibleLoader<K, R> {
    fn compatible_load(&self, store: &dyn Storage, key: K) -> StdResult<R>;
}

impl CompatibleLoader<(&Addr, &Addr), UserInfoV2> for Map<'_, (&Addr, &Addr), UserInfoV2> {
    fn compatible_load(&self, store: &dyn Storage, key: (&Addr, &Addr)) -> StdResult<UserInfoV2> {
        self.load(store, key).or_else(|_| {
            let user_info = OLD_USER_INFO.load(store, key)?;
            let pool_info = POOL_INFO.load(store, key.0)?;
            let mut reward_debt_proxy = RestrictedVector::default();
            if let Some((first_reward_proxy, _)) = pool_info
                .accumulated_proxy_rewards_per_share
                .inner_ref()
                .first()
            {
                reward_debt_proxy =
                    RestrictedVector::new(first_reward_proxy.clone(), user_info.reward_debt_proxy)
            }

            let user_info = UserInfoV2 {
                amount: user_info.amount,
                reward_debt: user_info.reward_debt,
                reward_debt_proxy,
<<<<<<< HEAD
                virtual_amount: Default::default(),
=======
>>>>>>> a0b72d09
            };

            Ok(user_info)
        })
    }
}

/// ## Pagination settings
/// The maximum amount of users that can be read at once from [`USER_INFO`]
pub const MAX_LIMIT: u32 = 30;

/// The default amount of users to read from [`USER_INFO`]
pub const DEFAULT_LIMIT: u32 = 10;

/// Contains a proposal to change contract ownership.
pub const OWNERSHIP_PROPOSAL: Item<OwnershipProposal> = Item::new("ownership_proposal");

/// The default limit of generators to update user emission
pub const GENERATORS_LIMIT: u32 = 24;

/// Update user balance.
/// ## Params
/// * **user** is an object of type [`UserInfo`].
///
/// * **pool** is an object of type [`PoolInfo`].
///
/// * **amount** is an object of type [`Uint128`].
pub fn update_user_balance(
    mut user: UserInfoV2,
    pool: &PoolInfo,
    amount: Uint128,
) -> StdResult<UserInfoV2> {
    user.amount = amount;

    if !pool.accumulated_rewards_per_share.is_zero() {
        user.reward_debt = pool
            .accumulated_rewards_per_share
            .checked_mul(user.amount)?;
    };

    user.reward_debt_proxy = pool
        .accumulated_proxy_rewards_per_share
        .inner_ref()
        .iter()
        .map(|(proxy, rewards_per_share)| {
            let rewards_debt = rewards_per_share.checked_mul(user.amount)?;
            Ok((proxy.clone(), rewards_debt))
        })
        .collect::<StdResult<Vec<_>>>()?
        .into();

    Ok(user)
}

/// ### Description
/// Returns the vector of reward amount per proxy taking into account the amount of debited rewards.
pub fn accumulate_pool_proxy_rewards(
    pool: &PoolInfo,
    user: &UserInfoV2,
) -> StdResult<Vec<(Addr, Uint128)>> {
    if !pool
        .accumulated_proxy_rewards_per_share
        .inner_ref()
        .is_empty()
    {
        let rewards_debt_map: HashMap<_, _> =
            user.reward_debt_proxy.inner_ref().iter().cloned().collect();
        pool.accumulated_proxy_rewards_per_share
            .inner_ref()
            .iter()
            .map(|(proxy, rewards_per_share)| {
                let reward_debt = rewards_debt_map.get(proxy).cloned().unwrap_or_default();
                let pending_proxy_rewards = rewards_per_share
                    .checked_mul(user.amount)?
                    .saturating_sub(reward_debt);

                Ok((proxy.clone(), pending_proxy_rewards))
            })
            .collect()
    } else {
        Ok(vec![])
    }
}

/// ### Description
/// Saves map between a proxy and an asset info if it is not saved yet.
pub fn update_proxy_asset(deps: DepsMut, proxy_addr: &Addr) -> StdResult<()> {
    if !PROXY_REWARD_ASSET.has(deps.storage, proxy_addr) {
        let proxy_cfg: astroport::generator_proxy::ConfigResponse = deps
            .querier
            .query_wasm_smart(proxy_addr, &astroport::generator_proxy::QueryMsg::Config {})?;
        let asset = AssetInfo::Token {
            contract_addr: addr_validate_to_lower(deps.api, &proxy_cfg.reward_token_addr)?,
        };
        PROXY_REWARD_ASSET.save(deps.storage, proxy_addr, &asset)?
    }

    Ok(())
}<|MERGE_RESOLUTION|>--- conflicted
+++ resolved
@@ -126,10 +126,7 @@
                 amount: user_info.amount,
                 reward_debt: user_info.reward_debt,
                 reward_debt_proxy,
-<<<<<<< HEAD
                 virtual_amount: Default::default(),
-=======
->>>>>>> a0b72d09
             };
 
             Ok(user_info)
