--- conflicted
+++ resolved
@@ -43,11 +43,8 @@
     pub active_pools: Vec<(Addr, Uint64)>,
     /// The blocked list of tokens
     pub blocked_list_tokens: Vec<AssetInfo>,
-<<<<<<< HEAD
-=======
     /// The guardian address which can add or remove tokens from blacklist
     pub guardian: Option<Addr>,
->>>>>>> b23604b5
 }
 
 #[derive(Serialize, Deserialize, Clone, Debug, PartialEq, JsonSchema)]
