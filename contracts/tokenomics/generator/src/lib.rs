--- conflicted
+++ resolved
@@ -1,10 +1,6 @@
 pub mod contract;
 pub mod error;
 mod migration;
-<<<<<<< HEAD
-pub mod state;
-mod utils;
-=======
 mod response;
 pub mod state;
->>>>>>> 540b5bd4
+mod utils;