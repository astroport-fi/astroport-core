--- conflicted
+++ resolved
@@ -81,11 +81,8 @@
     pub generator_controller: Option<String>,
     /// The blocked list of tokens
     pub blocked_list_tokens: Option<Vec<AssetInfo>>,
-<<<<<<< HEAD
-=======
     /// The guardian address
     pub guardian: Option<String>,
->>>>>>> b23604b5
 }
 
 /// Migrate config to V1.2.0
@@ -108,10 +105,7 @@
         vesting_contract: cfg_100.vesting_contract,
         active_pools: pools,
         blocked_list_tokens: vec![],
-<<<<<<< HEAD
-=======
         guardian: None,
->>>>>>> b23604b5
     };
 
     if let Some(generator_controller) = msg.generator_controller {
@@ -122,13 +116,10 @@
         cfg.blocked_list_tokens = blocked_list_tokens;
     }
 
-<<<<<<< HEAD
-=======
     if let Some(guardian) = msg.guardian {
         cfg.guardian = Some(addr_validate_to_lower(deps.api, &guardian)?);
     }
 
->>>>>>> b23604b5
     CONFIG.save(deps.storage, &cfg)?;
 
     Ok(())
