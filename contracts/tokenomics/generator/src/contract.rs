use cosmwasm_std::{
    attr, entry_point, from_binary, to_binary, Addr, Binary, Decimal, Deps, DepsMut, Env,
    MessageInfo, Order, Reply, ReplyOn, Response, StdError, StdResult, SubMsg, Uint128, Uint64,
    WasmMsg,
};
use cw20::{BalanceResponse, Cw20ExecuteMsg, Cw20QueryMsg, Cw20ReceiveMsg, MinterResponse};
use std::collections::HashSet;

use crate::error::ContractError;
use crate::migration;
use crate::state::{
    update_user_balance, Config, ExecuteOnReply, UserInfo, CONFIG, DEFAULT_LIMIT, MAX_LIMIT,
    OWNERSHIP_PROPOSAL, POOL_INFO, TMP_USER_ACTION, USER_INFO,
};
use astroport::asset::{
    addr_validate_to_lower, pair_info_by_pool, token_asset_info, AssetInfo, PairInfo,
};

use astroport::common::{claim_ownership, drop_ownership_proposal, propose_new_owner};
use astroport::factory::{PairConfig, PairType};
use astroport::generator::PoolInfo;
use astroport::generator::StakerResponse;
use astroport::querier::query_token_balance;
use astroport::DecimalCheckedOps;
use astroport::{
    factory::{ConfigResponse as FactoryConfigResponse, QueryMsg as FactoryQueryMsg},
    generator::{
        ConfigResponse, Cw20HookMsg, ExecuteMsg, InstantiateMsg, MigrateMsg, PendingTokenResponse,
        PoolInfoResponse, PoolLengthResponse, QueryMsg, RewardInfoResponse,
    },
    generator_proxy::{
        Cw20HookMsg as ProxyCw20HookMsg, ExecuteMsg as ProxyExecuteMsg, QueryMsg as ProxyQueryMsg,
    },
    vesting::ExecuteMsg as VestingExecuteMsg,
};
use cw2::{get_contract_version, set_contract_version};
use cw_storage_plus::{Bound, PrimaryKey};

/// Contract name that is used for migration.
const CONTRACT_NAME: &str = "astroport-generator";
/// Contract version that is used for migration.
const CONTRACT_VERSION: &str = env!("CARGO_PKG_VERSION");

/// ## Description
/// Creates a new contract with the specified parameters in the [`InstantiateMsg`] struct.
/// Returns a default object of type [`Response`] if the operation was successful,
/// or a [`ContractError`] if the contract was not created.
/// ## Params
/// * **deps** is an object of type [`DepsMut`].
///
/// * **_env** is an object of type [`Env`].
///
/// * **_info** is an object of type [`MessageInfo`].
/// * **msg** is a message of type [`InstantiateMsg`] which contains the parameters used for creating the contract.
#[cfg_attr(not(feature = "library"), entry_point)]
pub fn instantiate(
    deps: DepsMut,
    _env: Env,
    _info: MessageInfo,
    msg: InstantiateMsg,
) -> Result<Response, ContractError> {
    set_contract_version(deps.storage, CONTRACT_NAME, CONTRACT_VERSION)?;

    let mut allowed_reward_proxies: Vec<Addr> = vec![];
    for proxy in msg.allowed_reward_proxies {
        allowed_reward_proxies.push(addr_validate_to_lower(deps.api, &proxy)?);
    }

    let mut config = Config {
        owner: addr_validate_to_lower(deps.api, &msg.owner)?,
        factory: addr_validate_to_lower(deps.api, &msg.factory)?,
        generator_controller: None,
        guardian: None,
        astro_token: addr_validate_to_lower(deps.api, &msg.astro_token)?,
        tokens_per_block: msg.tokens_per_block,
        total_alloc_point: Uint64::from(0u64),
        start_block: msg.start_block,
        allowed_reward_proxies,
        vesting_contract: addr_validate_to_lower(deps.api, &msg.vesting_contract)?,
        active_pools: vec![],
        blocked_list_tokens: vec![],
    };

    if let Some(generator_controller) = msg.generator_controller {
        config.generator_controller =
            Some(addr_validate_to_lower(deps.api, &generator_controller)?);
    }
    if let Some(guardian) = msg.guardian {
        config.guardian = Some(addr_validate_to_lower(deps.api, &guardian)?);
    }

    CONFIG.save(deps.storage, &config)?;
    TMP_USER_ACTION.save(deps.storage, &None)?;

    Ok(Response::default())
}

/// ## Description
/// Exposes execute functions available in the contract.
/// ## Params
/// * **deps** is an object of type [`Deps`].
///
/// * **env** is an object of type [`Env`].
///
/// * **info** is an object of type [`MessageInfo`].
///
/// * **msg** is an object of type [`ExecuteMsg`].
///
/// ## Queries
/// * **ExecuteMsg::UpdateConfig {
///             vesting_contract,
///             generator_controller,
///             guardian,
///         }** Changes the address of the Generator vesting contract, Generator controller contract or Generator guardian.
///
/// * **ExecuteMsg::SetupPools { pools }** Setting up a new list of pools with allocation points.
///
/// * **UpdatePool {
///             lp_token,
///             has_asset_rewards,
///         }** Update the given pool's has_asset_rewards parameter.
///
/// * **ExecuteMsg::ClaimRewards { lp_token }** Updates reward and returns it to user.
///
/// * **ExecuteMsg::Withdraw { lp_token, amount }** Withdraw LP tokens from the Generator.
///
/// * **ExecuteMsg::EmergencyWithdraw { lp_token }** Withdraw LP tokens without caring about reward claiming.
/// TO BE USED IN EMERGENCY SITUATIONS ONLY.
///
/// * **ExecuteMsg::SetAllowedRewardProxies { proxies }** Sets the list of allowed reward proxy contracts
/// that can interact with the Generator contract.
///
/// * **ExecuteMsg::SendOrphanProxyReward {
///             recipient,
///             lp_token,
///         }** Sends orphan proxy rewards to another address.
///
/// * **ExecuteMsg::Receive(msg)** Receives a message of type [`Cw20ReceiveMsg`] and processes
/// it depending on the received template.
///
/// * **ExecuteMsg::SetTokensPerBlock { amount }** Sets a new amount of ASTRO that's distributed per block among all active generators.
///
/// * **ExecuteMsg::ProposeNewOwner { owner, expires_in }** Creates a new request to change contract ownership.
/// Only the current owner can call this.
///
/// * **ExecuteMsg::DropOwnershipProposal {}** Removes a request to change contract ownership.
/// Only the current owner can call this.
///
/// * **ExecuteMsg::ClaimOwnership {}** Claims contract ownership. Only the newly proposed owner
/// can call this.
///
/// * **ExecuteMsg::DeactivatePool { lp_token }** Sets the allocation point to zero for specified
/// LP token.
///
/// * **ExecuteMsg::DeactivatePools { pair_types }** Sets the allocation point to zero for each pool
/// by the pair type
#[cfg_attr(not(feature = "library"), entry_point)]
pub fn execute(
    mut deps: DepsMut,
    env: Env,
    info: MessageInfo,
    msg: ExecuteMsg,
) -> Result<Response, ContractError> {
    match msg {
        ExecuteMsg::DeactivatePools { pair_types } => deactivate_pools(deps, env, pair_types),
        ExecuteMsg::DeactivatePool { lp_token } => {
            let cfg = CONFIG.load(deps.storage)?;
            if info.sender != cfg.factory {
                return Err(ContractError::Unauthorized {});
            }
            let lp_token_addr = addr_validate_to_lower(deps.api, &lp_token)?;
            let active_pools: Vec<Addr> =
                cfg.active_pools.iter().map(|pool| pool.0.clone()).collect();
            mass_update_pools(deps.branch(), &env, &cfg, &active_pools)?;
            deactivate_pool(deps, lp_token_addr)
        }
        ExecuteMsg::UpdateTokensBlockedlist { add, remove } => {
            update_tokens_blockedlist(deps, env, info, add, remove)
        }
        ExecuteMsg::MoveToProxy { lp_token, proxy } => {
            move_to_proxy(deps, env, info, lp_token, proxy)
        }
        ExecuteMsg::UpdateAllowedProxies { add, remove } => {
            update_allowed_proxies(deps, info, add, remove)
        }
        ExecuteMsg::UpdateConfig {
            vesting_contract,
            generator_controller,
            guardian,
        } => execute_update_config(deps, info, vesting_contract, generator_controller, guardian),
        ExecuteMsg::SetupPools { pools } => execute_setup_pools(deps, env, info, pools),
        ExecuteMsg::UpdatePool {
            lp_token,
            has_asset_rewards,
        } => execute_update_pool(deps, info, lp_token, has_asset_rewards),
        ExecuteMsg::ClaimRewards { lp_tokens } => {
            let mut lp_tokens_addr: Vec<Addr> = vec![];
            for lp_token in &lp_tokens {
                lp_tokens_addr.push(addr_validate_to_lower(deps.api, lp_token)?);
            }

            update_rewards_and_execute(
                deps,
                env,
                None,
                ExecuteOnReply::ClaimRewards {
                    lp_tokens: lp_tokens_addr,
                    account: info.sender,
                },
            )
        }
        ExecuteMsg::Withdraw { lp_token, amount } => {
            let lp_token = addr_validate_to_lower(deps.api, &lp_token)?;

            update_rewards_and_execute(
                deps,
                env,
                Some(lp_token.clone()),
                ExecuteOnReply::Withdraw {
                    lp_token,
                    account: info.sender,
                    amount,
                },
            )
        }
        ExecuteMsg::EmergencyWithdraw { lp_token } => emergency_withdraw(deps, env, info, lp_token),
        ExecuteMsg::SetAllowedRewardProxies { proxies } => {
            set_allowed_reward_proxies(deps, info, proxies)
        }
        ExecuteMsg::SendOrphanProxyReward {
            recipient,
            lp_token,
        } => send_orphan_proxy_rewards(deps, info, recipient, lp_token),
        ExecuteMsg::Receive(msg) => receive_cw20(deps, env, info, msg),
        ExecuteMsg::SetTokensPerBlock { amount } => {
            let cfg = CONFIG.load(deps.storage)?;
            if info.sender != cfg.owner {
                return Err(ContractError::Unauthorized {});
            }

            update_rewards_and_execute(
                deps,
                env,
                None,
                ExecuteOnReply::SetTokensPerBlock { amount },
            )
        }
        ExecuteMsg::ProposeNewOwner { owner, expires_in } => {
            let config: Config = CONFIG.load(deps.storage)?;

            propose_new_owner(
                deps,
                info,
                env,
                owner,
                expires_in,
                config.owner,
                OWNERSHIP_PROPOSAL,
            )
            .map_err(|e| e.into())
        }
        ExecuteMsg::DropOwnershipProposal {} => {
            let config: Config = CONFIG.load(deps.storage)?;

            drop_ownership_proposal(deps, info, config.owner, OWNERSHIP_PROPOSAL)
                .map_err(|e| e.into())
        }
        ExecuteMsg::ClaimOwnership {} => {
            claim_ownership(deps, info, env, OWNERSHIP_PROPOSAL, |deps, new_owner| {
                CONFIG.update::<_, StdError>(deps.storage, |mut v| {
                    v.owner = new_owner;
                    Ok(v)
                })?;

                Ok(())
            })
            .map_err(|e| e.into())
        }
    }
}

/// ## Description
<<<<<<< HEAD
/// Sets the allocation point to zero for each pool by the pair type
fn deactivate_pools(
    mut deps: DepsMut,
    env: Env,
    pair_types: Vec<PairType>,
) -> Result<Response, ContractError> {
    let mut cfg = CONFIG.load(deps.storage)?;

    // Check for duplicate pair types
    let mut uniq: HashSet<String> = HashSet::new();
    if !pair_types
        .clone()
        .into_iter()
        .all(|a| uniq.insert(a.to_string()))
    {
        return Err(ContractError::Std(StdError::generic_err(
            "Duplicate of pair type!",
        )));
    }

    let blacklisted_pair_types: Vec<PairType> = deps.querier.query_wasm_smart(
        cfg.factory.clone(),
        &FactoryQueryMsg::BlacklistedPairTypes {},
    )?;

    // checks if each pair type is blacklisted
    for pair_type in pair_types.clone() {
        if !blacklisted_pair_types.contains(&pair_type) {
            return Err(ContractError::Std(StdError::generic_err(format!(
                "Pair type ({}) is not blacklisted!",
                pair_type
            ))));
        }
    }

    let active_pools: Vec<Addr> = cfg.active_pools.iter().map(|pool| pool.0.clone()).collect();
    mass_update_pools(deps.branch(), &env, &cfg, &active_pools)?;

    // find active pools with blacklisted pair type
    for pool in &mut cfg.active_pools {
        if !pool.1.is_zero() {
            let pair_info = pair_info_by_pool(deps.as_ref(), pool.0.clone())?;
            if pair_types.contains(&pair_info.pair_type) {
                // recalculate total allocation point before resetting the allocation point of pool
                cfg.total_alloc_point = cfg.total_alloc_point.checked_sub(pool.1)?;
                // sets allocation point to zero for each pool with blacklisted pair type
                pool.1 = Uint64::zero();
            }
        }
    }

    CONFIG.save(deps.storage, &cfg)?;
    Ok(Response::new().add_attribute("action", "deactivate_pools"))
}

=======
>>>>>>> c2bf672a
/// Add or remove tokens to and from the blocked list. Returns a [`ContractError`] on failure.
fn update_tokens_blockedlist(
    mut deps: DepsMut,
    env: Env,
    info: MessageInfo,
    add: Option<Vec<AssetInfo>>,
    remove: Option<Vec<AssetInfo>>,
) -> Result<Response, ContractError> {
    if add.is_none() && remove.is_none() {
        return Err(ContractError::Std(StdError::generic_err(
            "Need to provide add or remove parameters",
        )));
    }

    let mut cfg = CONFIG.load(deps.storage)?;

    // Permission check
    if info.sender != cfg.owner && Some(info.sender) != cfg.guardian {
        return Err(ContractError::Unauthorized {});
    }

    // Remove tokens from blacklist
    if let Some(asset_infos) = remove {
        for asset_info in asset_infos {
            let index = cfg
                .blocked_list_tokens
                .iter()
                .position(|x| *x == asset_info)
                .ok_or_else(|| {
                    StdError::generic_err(
                        "Can't remove token. It is not found in the blocked list.",
                    )
                })?;
            cfg.blocked_list_tokens.remove(index);
        }
    }

    // Add tokens to the blacklist
    if let Some(asset_infos) = add {
        let active_pools: Vec<Addr> = cfg.active_pools.iter().map(|pool| pool.0.clone()).collect();
        mass_update_pools(deps.branch(), &env, &cfg, &active_pools)?;
        let astro = token_asset_info(cfg.astro_token.clone());

        for asset_info in asset_infos {
            // ASTRO or Terra native assets (UST, LUNA etc) cannot be blacklisted
            if asset_info.is_native_token() || asset_info.eq(&astro) {
                return Err(ContractError::AssetCannotBeBlocked {});
            }

            if !cfg.blocked_list_tokens.contains(&asset_info) {
                cfg.blocked_list_tokens.push(asset_info.clone());

                // Find active pools with blacklisted tokens
                for pool in &mut cfg.active_pools {
                    let pair_info = pair_info_by_pool(deps.as_ref(), pool.0.clone())?;
                    if pair_info.asset_infos.contains(&asset_info) {
                        // Recalculate total allocation points before resetting the pool allocation points
                        cfg.total_alloc_point = cfg.total_alloc_point.checked_sub(pool.1)?;
                        // Sets allocation points to zero for each pool with blacklisted tokens
                        pool.1 = Uint64::zero();
                    }
                }
            }
        }
    }

    CONFIG.save(deps.storage, &cfg)?;
    Ok(Response::new().add_attribute("action", "update_tokens_blockedlist"))
}

/// ## Description
/// Sets a new Generator vesting contract address. Returns a [`ContractError`] on failure or the [`CONFIG`]
/// data will be updated with the new vesting contract address.
///
/// ## Params
/// * **deps** is an object of type [`DepsMut`].
///
/// * **info** is an object of type [`MessageInfo`].
///
/// * **vesting_contract** is an [`Option`] field object of type [`String`]. This is the new vesting contract address.
///
/// * **generator_controller** is an [`Option`] field object of type [`String`].
/// This is the new generator controller contract address.
///
/// /// * **guardian** is an [`Option`] field object of type [`String`].
/// This is the new generator guardian address.
///
/// ##Executor
/// Only the owner can execute this.
pub fn execute_update_config(
    deps: DepsMut,
    info: MessageInfo,
    vesting_contract: Option<String>,
    generator_controller: Option<String>,
    guardian: Option<String>,
) -> Result<Response, ContractError> {
    let mut config = CONFIG.load(deps.storage)?;

    // Permission check
    if info.sender != config.owner {
        return Err(ContractError::Unauthorized {});
    }

    if let Some(vesting_contract) = vesting_contract {
        config.vesting_contract = addr_validate_to_lower(deps.api, vesting_contract.as_str())?;
    }

    if let Some(generator_controller) = generator_controller {
        config.generator_controller = Some(addr_validate_to_lower(
            deps.api,
            generator_controller.as_str(),
        )?);
    }

    if let Some(guardian) = guardian {
        config.guardian = Some(addr_validate_to_lower(deps.api, guardian.as_str())?);
    }

    CONFIG.save(deps.storage, &config)?;

    Ok(Response::new().add_attribute("action", "update_config"))
}

/// ## Description
/// Returns a [`ContractError`] on failure, otherwise it creates a new generator and adds it to [`POOL_INFO`]
/// (if it does not exist yet) and updates total allocation points (in [`Config`]).
///
/// ## Params
/// * **deps** is an object of type [`DepsMut`].
///
/// * **env** is an object of type [`Env`].
///
/// * **pools** is a vector of set that contains LP token address and allocation point.
///
/// ##Executor
/// Can only be called by the owner or generator controller
pub fn execute_setup_pools(
    mut deps: DepsMut,
    env: Env,
    info: MessageInfo,
    pools: Vec<(String, Uint64)>,
) -> Result<Response, ContractError> {
    let mut cfg = CONFIG.load(deps.storage)?;
    if info.sender != cfg.owner && Some(info.sender) != cfg.generator_controller {
        return Err(ContractError::Unauthorized {});
    }

    let pools_set: HashSet<String> = pools.clone().into_iter().map(|pc| pc.0).collect();
    if pools_set.len() != pools.len() {
        return Err(ContractError::PoolDuplicate {});
    }

    let mut setup_pools: Vec<(Addr, Uint64)> = vec![];

    let blacklisted_pair_types: Vec<PairType> = deps.querier.query_wasm_smart(
        cfg.factory.clone(),
        &FactoryQueryMsg::BlacklistedPairTypes {},
    )?;

    for (addr, alloc_point) in pools {
        let pool_addr = addr_validate_to_lower(deps.api, &addr)?;
        let pair_info = pair_info_by_pool(deps.as_ref(), pool_addr.clone())?;

        // check if assets in the blocked list
        for asset in pair_info.asset_infos.clone() {
            if cfg.blocked_list_tokens.contains(&asset) {
                return Err(ContractError::Std(StdError::generic_err(format!(
                    "Token {} is blocked!",
                    asset
                ))));
            }
        }

        // check if pair type is blacklisted
        if blacklisted_pair_types.contains(&pair_info.pair_type) {
            return Err(ContractError::Std(StdError::generic_err(format!(
                "Pair type ({}) is blacklisted!",
                pair_info.pair_type
            ))));
        }

        // If a pair gets deregistered from the factory, we should raise error.
        let _: PairInfo = deps
            .querier
            .query_wasm_smart(
                cfg.factory.clone(),
                &FactoryQueryMsg::Pair {
                    asset_infos: pair_info.asset_infos.clone(),
                },
            )
            .map_err(|_| {
                ContractError::Std(StdError::generic_err(format!(
                    "The pair aren't registered: {}-{}",
                    pair_info.asset_infos[0], pair_info.asset_infos[1]
                )))
            })?;

        setup_pools.push((pool_addr, alloc_point));
    }

    let factory_cfg: FactoryConfigResponse = deps
        .querier
        .query_wasm_smart(cfg.factory.clone(), &FactoryQueryMsg::Config {})?;

    let prev_pools: Vec<Addr> = cfg.active_pools.iter().map(|pool| pool.0.clone()).collect();

    mass_update_pools(deps.branch(), &env, &cfg, &prev_pools)?;

    for (lp_token, _) in &setup_pools {
        if POOL_INFO.may_load(deps.storage, lp_token)?.is_none() {
            create_pool(deps.branch(), &env, lp_token, &cfg, &factory_cfg)?;
        }
    }

    cfg.total_alloc_point = setup_pools.iter().map(|(_, alloc_point)| alloc_point).sum();
    cfg.active_pools = setup_pools;

    CONFIG.save(deps.storage, &cfg)?;

    Ok(Response::new().add_attribute("action", "setup_pools"))
}

/// ## Description
/// Returns a [`ContractError`] on failure, otherwise updates the given generator's ASTRO allocation points and
/// returns a [`Response`] with the specified attributes.
///
/// ## Params
/// * **deps** is an object of type [`DepsMut`].
///
/// * **lp_token** is an object of type [`Addr`]. This is the LP token whose generator allocation points we update.
///
/// * **has_asset_rewards** is the field of type [`bool`]. This flag indicates whether the generator receives dual rewards.
///
/// ##Executor
/// Can only be called by the owner.
pub fn execute_update_pool(
    deps: DepsMut,
    info: MessageInfo,
    lp_token: String,
    has_asset_rewards: bool,
) -> Result<Response, ContractError> {
    let lp_token_addr = addr_validate_to_lower(deps.api, &lp_token)?;

    let cfg = CONFIG.load(deps.storage)?;
    if info.sender != cfg.owner {
        return Err(ContractError::Unauthorized {});
    }

    let mut pool_info = POOL_INFO.load(deps.storage, &lp_token_addr)?;

    pool_info.has_asset_rewards = has_asset_rewards;

    POOL_INFO.save(deps.storage, &lp_token_addr, &pool_info)?;

    Ok(Response::new()
        .add_attribute("action", "update_pool")
        .add_attribute("lp_token", lp_token)
        .add_attribute("has_asset_rewards", pool_info.has_asset_rewards.to_string()))
}

/// ## Description
/// Updates the amount of accrued rewards for a specific generator (if specified in input parameters), otherwise updates rewards for
/// all pools that are in [`POOL_INFO`]. Returns a [`ContractError`] on failure, otherwise returns a [`Response`] object with
/// the specified attributes.
///
/// ## Params
/// * **deps** is an object of type [`DepsMut`].
///
/// * **env** is an object of type [`Env`].
///
/// * **update_single_pool** is an [`Option`] field object of type [`Addr`]. This indicates whether a single generator
/// should be updated and if yes, which one.
///
/// * **on_reply** is an object of type [`ExecuteOnReply`]. This is the action to be performed on reply.
fn update_rewards_and_execute(
    mut deps: DepsMut,
    env: Env,
    update_single_pool: Option<Addr>,
    on_reply: ExecuteOnReply,
) -> Result<Response, ContractError> {
    TMP_USER_ACTION.update(deps.storage, |v| {
        if v.is_some() {
            Err(StdError::generic_err("Repetitive reply definition!"))
        } else {
            Ok(Some(on_reply))
        }
    })?;

    let mut pools: Vec<(Addr, PoolInfo)> = vec![];
    match update_single_pool {
        Some(lp_token) => {
            let pool = POOL_INFO.load(deps.storage, &lp_token)?;
            pools = vec![(lp_token, pool)];
        }
        None => {
            let config = CONFIG.load(deps.storage)?;

            for (lp_token, _) in config.active_pools {
                pools.push((lp_token.clone(), POOL_INFO.load(deps.storage, &lp_token)?))
            }
        }
    }

    let mut messages: Vec<SubMsg> = vec![];
    for (lp_token, mut pool) in pools {
        if let Some(reward_proxy) = pool.reward_proxy.clone() {
            messages.append(&mut get_proxy_rewards(
                deps.branch(),
                &lp_token,
                &mut pool,
                &reward_proxy,
            )?);
        }
    }

    if let Some(last) = messages.last_mut() {
        last.reply_on = ReplyOn::Success;
        Ok(Response::new().add_submessages(messages))
    } else {
        process_after_update(deps, env)
    }
}

/// ## Description
/// Fetches accrued proxy rewards. Snapshots the old amount of rewards that are still unclaimed. Returns a [`ContractError`]
/// on failure, otherwise returns a vector that contains objects of type [`SubMsg`].
///
/// ## Params
/// * **deps** is an object of type [`DepsMut`].
///
/// * **lp_token** is an object of type [`Addr`]. This is the LP token for which we fetch the latest amount of accrued proxy rewards.
///
/// * **pool** is an object of type [`PoolInfo`]. This is the generator associated with the `lp_token`.
///
/// * **reward_proxy** is an object of type [`Addr`]. This is the address of the dual rewards proxy for the target LP/generator.
fn get_proxy_rewards(
    deps: DepsMut,
    lp_token: &Addr,
    pool: &mut PoolInfo,
    reward_proxy: &Addr,
) -> Result<Vec<SubMsg>, ContractError> {
    let reward_amount: Uint128 = deps
        .querier
        .query_wasm_smart(reward_proxy, &ProxyQueryMsg::Reward {})?;

    pool.proxy_reward_balance_before_update = reward_amount;
    POOL_INFO.save(deps.storage, lp_token, pool)?;

    let msg = ProxyQueryMsg::PendingToken {};
    let res: Uint128 = deps.querier.query_wasm_smart(reward_proxy, &msg)?;

    Ok(if !res.is_zero() {
        vec![SubMsg::new(WasmMsg::Execute {
            contract_addr: reward_proxy.to_string(),
            funds: vec![],
            msg: to_binary(&ProxyExecuteMsg::UpdateRewards {})?,
        })]
    } else {
        vec![]
    })
}

/// ## Description
/// The entry point to the contract for processing replies from submessages.
/// # Params
/// * **deps** is an object of type [`DepsMut`].
///
/// * **env** is an object of type [`Env`].
///
/// * **_msg** is an object of type [`Reply`].
#[cfg_attr(not(feature = "library"), entry_point)]
pub fn reply(deps: DepsMut, env: Env, _msg: Reply) -> Result<Response, ContractError> {
    process_after_update(deps, env)
}

/// ## Description
/// Loads an action from [`TMP_USER_ACTION`] and executes it. Returns a [`ContractError`]
/// on failure, otherwise returns a [`Response`] with the specified attributes if the operation was successful.
/// # Params
/// * **deps** is an object of type [`DepsMut`].
///
/// * **env** is an object of type [`Env`].
fn process_after_update(deps: DepsMut, env: Env) -> Result<Response, ContractError> {
    match TMP_USER_ACTION.load(deps.storage)? {
        Some(action) => {
            TMP_USER_ACTION.save(deps.storage, &None)?;
            match action {
                ExecuteOnReply::ClaimRewards { lp_tokens, account } => {
                    claim_rewards(deps, env, lp_tokens, account)
                }
                ExecuteOnReply::Deposit {
                    lp_token,
                    account,
                    amount,
                } => deposit(deps, env, lp_token, account, amount),
                ExecuteOnReply::Withdraw {
                    lp_token,
                    account,
                    amount,
                } => withdraw(deps, env, lp_token, account, amount),
                ExecuteOnReply::SetTokensPerBlock { amount } => {
                    set_tokens_per_block(deps, env, amount)
                }
            }
        }
        None => Ok(Response::default()),
    }
}

/// ## Description
/// Sets the allocation points to zero for the generator associated with the specified LP token. Recalculates total allocation points.
pub fn deactivate_pool(deps: DepsMut, lp_token: Addr) -> Result<Response, ContractError> {
    let mut cfg = CONFIG.load(deps.storage)?;

    // Gets old allocation points for the pool and subtracts them from total allocation points
    let old_alloc_point = get_alloc_point(&cfg.active_pools, &lp_token);
    cfg.total_alloc_point = cfg.total_alloc_point.checked_sub(old_alloc_point)?;

    // Sets the pool allocation points to zero
    for pool in &mut cfg.active_pools {
        if pool.0 == lp_token {
            pool.1 = Uint64::zero();
            break;
        }
    }

    CONFIG.save(deps.storage, &cfg)?;

    Ok(Response::new().add_attribute("action", "setup_pool"))
}

/// Sets a new amount of ASTRO distributed per block among all active generators. Before that, we
/// will need to update all pools in order to correctly account for accrued rewards. Returns a [`ContractError`] on failure,
/// otherwise returns a [`Response`] with the specified attributes if the operation was successful.
/// # Params
/// * **deps** is an object of type [`DepsMut`].
///
/// * **amount** is the object of type [`Uint128`]. Sets a new count of tokens per block.
fn set_tokens_per_block(
    mut deps: DepsMut,
    env: Env,
    amount: Uint128,
) -> Result<Response, ContractError> {
    let mut cfg = CONFIG.load(deps.storage)?;

    let pools: Vec<Addr> = cfg.active_pools.iter().map(|pool| pool.0.clone()).collect();

    mass_update_pools(deps.branch(), &env, &cfg, &pools)?;

    cfg.tokens_per_block = amount;
    CONFIG.save(deps.storage, &cfg)?;

    Ok(Response::new().add_attribute("action", "set_tokens_per_block"))
}

/// ## Description
/// Updates the amount of accrued rewards for all generators. Returns a [`ContractError`] on failure, otherwise
/// returns a [`Response`] with the specified attributes if the operation was successful.
/// # Params
/// * **deps** is the object of type [`DepsMut`].
///
/// * **env** is the object of type [`Env`].
///
/// * **cfg** is the object of type [`Config`].
///
/// * **lp_tokens** is the list of type [`Addr`].
pub fn mass_update_pools(
    mut deps: DepsMut,
    env: &Env,
    cfg: &Config,
    lp_tokens: &[Addr],
) -> Result<(), ContractError> {
    for lp_token in lp_tokens {
        let mut pool = POOL_INFO.load(deps.storage, lp_token)?;
        accumulate_rewards_per_share(deps.branch(), env, lp_token, &mut pool, cfg, None)?;
        POOL_INFO.save(deps.storage, lp_token, &pool)?;
    }

    Ok(())
}

/// ## Description
/// Updates the amount of accrued rewards for a specific generator. Returns a [`ContractError`] on
/// failure, otherwise returns a [`Response`] with the specified attributes if the operation was successful.
/// # Params
/// * **deps** is an object of type [`DepsMut`].
///
/// * **env** is an object of type [`Env`].
///
/// * **lp_token** is the object of type [`Addr`]. Sets the liquidity pool to be updated.
///
/// * **account** is the object of type [`Addr`].
pub fn claim_rewards(
    mut deps: DepsMut,
    env: Env,
    lp_tokens: Vec<Addr>,
    account: Addr,
) -> Result<Response, ContractError> {
    let response = Response::default();

    let cfg = CONFIG.load(deps.storage)?;

    mass_update_pools(deps.branch(), &env, &cfg, &lp_tokens)?;

    let mut send_rewards_msg: Vec<WasmMsg> = vec![];
    for lp_token in &lp_tokens {
        let pool = POOL_INFO.load(deps.storage, lp_token)?;

        let user = USER_INFO.load(deps.storage, (lp_token, &account))?;

        send_rewards_msg.append(&mut send_pending_rewards(&cfg, &pool, &user, &account)?);
    }

    Ok(response
        .add_attribute("action", "claim_rewards")
        .add_messages(send_rewards_msg))
}

/// ## Description
/// Accrues the amount of rewards distributed for each staked LP token in a specific generator.
/// Also update reward variables for the given generator.
/// # Params
/// * **deps** is an object of type [`DepsMut`].
///
/// * **env** is an object of type [`Env`].
///
/// * **lp_token** is an object of type [`Addr`]. This is the LP token whose rewards per share we update.
///
/// * **pool** is an object of type [`PoolInfo`]. This is the generator associated with the `lp_token`
///
/// * **cfg** is an object of type [`Config`]. This is the contract config.
///
/// * **deposited** is an [`Option`] field object of type [`Uint128`]. This is the total amount of LP
/// tokens deposited in the target generator.
pub fn accumulate_rewards_per_share(
    deps: DepsMut,
    env: &Env,
    lp_token: &Addr,
    pool: &mut PoolInfo,
    cfg: &Config,
    deposited: Option<Uint128>,
) -> StdResult<()> {
    let lp_supply: Uint128;

    match &pool.reward_proxy {
        Some(proxy) => {
            lp_supply = deps
                .querier
                .query_wasm_smart(proxy, &ProxyQueryMsg::Deposit {})?;

            if !lp_supply.is_zero() {
                let reward_amount: Uint128 = deps
                    .querier
                    .query_wasm_smart(proxy, &ProxyQueryMsg::Reward {})?;

                let token_rewards =
                    reward_amount.checked_sub(pool.proxy_reward_balance_before_update)?;

                let share = Decimal::from_ratio(token_rewards, lp_supply);
                pool.accumulated_proxy_rewards_per_share = pool
                    .accumulated_proxy_rewards_per_share
                    .checked_add(share)?;
                pool.proxy_reward_balance_before_update = reward_amount;
            }
        }
        None => {
            let res: BalanceResponse = deps.querier.query_wasm_smart(
                lp_token,
                &cw20::Cw20QueryMsg::Balance {
                    address: env.contract.address.to_string(),
                },
            )?;

            if let Some(amount) = deposited {
                // On deposit, the contract's LP token balance is already increased, so we need to subtract the
                lp_supply = res.balance.checked_sub(amount)?;
            } else {
                lp_supply = res.balance;
            }
        }
    };

    if env.block.height > pool.last_reward_block.u64() {
        if !lp_supply.is_zero() {
            let alloc_point = get_alloc_point(&cfg.active_pools, lp_token);

            let token_rewards = calculate_rewards(env, pool, &alloc_point, cfg)?;

            let share = Decimal::from_ratio(token_rewards, lp_supply);
            pool.accumulated_rewards_per_share =
                pool.accumulated_rewards_per_share.checked_add(share)?;
        }

        pool.last_reward_block = Uint64::from(env.block.height);
    }

    Ok(())
}

/// ## Description
/// Receives a message of type [`Cw20ReceiveMsg`] and processes it depending on the received template.
/// If the template is not found in the received message, then a [`ContractError`] is returned,
/// otherwise returns the [`Response`] with the specified attributes if the operation was successful
/// ## Params
/// * **deps** is an object of type [`DepsMut`].
///
/// * **env** is an object of type [`Env`].
///
/// * **info** is an object of type [`MessageInfo`].
///
/// * **cw20_msg** is an object of type [`Cw20ReceiveMsg`]. This is the CW20 message to process.
fn receive_cw20(
    mut deps: DepsMut,
    env: Env,
    info: MessageInfo,
    cw20_msg: Cw20ReceiveMsg,
) -> Result<Response, ContractError> {
    let amount = cw20_msg.amount;
    let lp_token = info.sender;

    let cfg = CONFIG.load(deps.storage)?;

    if POOL_INFO.may_load(deps.storage, &lp_token)?.is_none() {
        let factory_cfg: FactoryConfigResponse = deps
            .querier
            .query_wasm_smart(cfg.factory.clone(), &FactoryQueryMsg::Config {})?;

        create_pool(deps.branch(), &env, &lp_token, &cfg, &factory_cfg)?;
    }

    match from_binary(&cw20_msg.msg)? {
        Cw20HookMsg::Deposit {} => update_rewards_and_execute(
            deps,
            env,
            Some(lp_token.clone()),
            ExecuteOnReply::Deposit {
                lp_token,
                account: Addr::unchecked(cw20_msg.sender),
                amount,
            },
        ),
        Cw20HookMsg::DepositFor(beneficiary) => update_rewards_and_execute(
            deps,
            env,
            Some(lp_token.clone()),
            ExecuteOnReply::Deposit {
                lp_token,
                account: beneficiary,
                amount,
            },
        ),
    }
}

/// ## Description
/// Distributes pending proxy rewards for a specific staker.
/// Returns a [`ContractError`] on failure, otherwise returns a vector that
/// contains objects of type [`SubMsg`].
/// # Params
/// * **cfg** is an object of type [`Config`].
///
/// * **pool** is an object of type [`PoolInfo`]. This is the generator where the staker is staked.
///
/// * **user** is an object of type [`UserInfo`]. This is the staker for which we claim accrued proxy rewards.
///
/// * **to** is an object of type [`Addr`]. This is the address that will receive the proxy rewards.
pub fn send_pending_rewards(
    cfg: &Config,
    pool: &PoolInfo,
    user: &UserInfo,
    to: &Addr,
) -> Result<Vec<WasmMsg>, ContractError> {
    if user.amount.is_zero() {
        return Ok(vec![]);
    }

    let mut messages = vec![];

    let pending_rewards = pool
        .accumulated_rewards_per_share
        .checked_mul(user.amount)?
        .checked_sub(user.reward_debt)?;

    if !pending_rewards.is_zero() {
        messages.push(WasmMsg::Execute {
            contract_addr: cfg.vesting_contract.to_string(),
            msg: to_binary(&VestingExecuteMsg::Claim {
                recipient: Some(to.to_string()),
                amount: Some(pending_rewards),
            })?,
            funds: vec![],
        });
    }

    if let Some(proxy) = &pool.reward_proxy {
        let pending_proxy_rewards = pool
            .accumulated_proxy_rewards_per_share
            .checked_mul(user.amount)?
            .checked_sub(user.reward_debt_proxy)?;

        if !pending_proxy_rewards.is_zero() {
            messages.push(WasmMsg::Execute {
                contract_addr: proxy.to_string(),
                funds: vec![],
                msg: to_binary(&ProxyExecuteMsg::SendRewards {
                    account: to.to_string(),
                    amount: pending_proxy_rewards,
                })?,
            });
        }
    }

    Ok(messages)
}

/// ## Description
/// Deposit LP tokens in a generator to receive token emissions. Returns a [`ContractError`] on
/// failure, otherwise returns a [`Response`] with the specified attributes if the operation was successful.
/// # Params
/// * **deps** is an object of type [`DepsMut`].
///
/// * **env** is an object of type [`Env`].
///
/// * **lp_token** is an object of type [`Addr`]. This is the LP token to deposit.
///
/// * **beneficiary** is an object of type [`Addr`]. This is the address that will take ownership of the staked LP tokens.
///
/// * **amount** is an object of type [`Uint128`]. This is the amount of LP tokens to deposit.
pub fn deposit(
    mut deps: DepsMut,
    env: Env,
    lp_token: Addr,
    beneficiary: Addr,
    amount: Uint128,
) -> Result<Response, ContractError> {
    let user = USER_INFO
        .load(deps.storage, (&lp_token, &beneficiary))
        .unwrap_or_default();

    let cfg = CONFIG.load(deps.storage)?;
    let mut pool = POOL_INFO.load(deps.storage, &lp_token)?;

    accumulate_rewards_per_share(
        deps.branch(),
        &env,
        &lp_token,
        &mut pool,
        &cfg,
        Some(amount),
    )?;

    // Send pending rewards (if any) to the depositor
    let send_rewards_msg = send_pending_rewards(&cfg, &pool, &user, &beneficiary)?;

    // If a reward proxy is set - send LP tokens to the proxy
    let transfer_msg = if !amount.is_zero() && pool.reward_proxy.is_some() {
        vec![WasmMsg::Execute {
            contract_addr: lp_token.to_string(),
            msg: to_binary(&Cw20ExecuteMsg::Send {
                contract: pool.reward_proxy.clone().unwrap().to_string(),
                msg: to_binary(&ProxyCw20HookMsg::Deposit {})?,
                amount,
            })?,
            funds: vec![],
        }]
    } else {
        vec![]
    };

    let reward_msg = build_claim_pools_asset_reward_messages(
        deps.as_ref(),
        &env,
        &lp_token,
        &pool,
        &beneficiary,
        user.amount,
        amount,
    )?;

    // Update user's LP token balance
    let updated_amount = user.amount.checked_add(amount)?;
    let user = update_user_balance(user, &pool, updated_amount)?;

    POOL_INFO.save(deps.storage, &lp_token, &pool)?;
    USER_INFO.save(deps.storage, (&lp_token, &beneficiary), &user)?;

    Ok(Response::new()
        .add_messages(send_rewards_msg)
        .add_messages(transfer_msg)
        .add_messages(reward_msg)
        .add_attribute("action", "deposit")
        .add_attribute("amount", amount))
}

/// ## Description
/// Withdraw LP tokens from a generator. Returns a [`ContractError`] on
/// failure, otherwise returns a [`Response`] with the specified attributes if the operation was successful.
/// # Params
/// * **deps** is an object of type [`DepsMut`].
///
/// * **env** is an object of type [`Env`].
///
/// * **lp_token** is an object of type [`Addr`]. This is the LP token to withdraw.
///
/// * **account** is an object of type [`Addr`]. This is the user whose LP tokens we withdraw.
///
/// * **amount** is an object of type [`Uint128`]. This is the amount of LP tokens to withdraw.
pub fn withdraw(
    mut deps: DepsMut,
    env: Env,
    lp_token: Addr,
    account: Addr,
    amount: Uint128,
) -> Result<Response, ContractError> {
    let user = USER_INFO
        .load(deps.storage, (&lp_token, &account))
        .unwrap_or_default();
    if user.amount < amount {
        return Err(ContractError::BalanceTooSmall {});
    }

    let cfg = CONFIG.load(deps.storage)?;
    let mut pool = POOL_INFO.load(deps.storage, &lp_token)?;

    accumulate_rewards_per_share(deps.branch(), &env, &lp_token, &mut pool, &cfg, None)?;

    // Send pending rewards to the user
    let send_rewards_msg = send_pending_rewards(&cfg, &pool, &user, &account)?;

    // Instantiate the transfer call for the LP token
    let transfer_msg = if !amount.is_zero() {
        vec![match &pool.reward_proxy {
            Some(proxy) => WasmMsg::Execute {
                contract_addr: proxy.to_string(),
                funds: vec![],
                msg: to_binary(&ProxyExecuteMsg::Withdraw {
                    account: account.to_string(),
                    amount,
                })?,
            },
            None => WasmMsg::Execute {
                contract_addr: lp_token.to_string(),
                msg: to_binary(&Cw20ExecuteMsg::Transfer {
                    recipient: account.to_string(),
                    amount,
                })?,
                funds: vec![],
            },
        }]
    } else {
        vec![]
    };

    let reward_msg = build_claim_pools_asset_reward_messages(
        deps.as_ref(),
        &env,
        &lp_token,
        &pool,
        &account,
        user.amount,
        Uint128::zero(),
    )?;

    // Update user's balance
    let updated_amount = user.amount.checked_sub(amount)?;
    let user = update_user_balance(user, &pool, updated_amount)?;

    POOL_INFO.save(deps.storage, &lp_token, &pool)?;

    if !user.amount.is_zero() {
        USER_INFO.save(deps.storage, (&lp_token, &account), &user)?;
    } else {
        USER_INFO.remove(deps.storage, (&lp_token, &account));
    }

    Ok(Response::new()
        .add_messages(send_rewards_msg)
        .add_messages(transfer_msg)
        .add_messages(reward_msg)
        .add_attribute("action", "withdraw")
        .add_attribute("amount", amount))
}

/// ## Description
/// Builds claim reward messages for a specific generator (if the messages are supported)
pub fn build_claim_pools_asset_reward_messages(
    deps: Deps,
    env: &Env,
    lp_token: &Addr,
    pool: &PoolInfo,
    account: &Addr,
    user_amount: Uint128,
    deposit: Uint128,
) -> Result<Vec<WasmMsg>, ContractError> {
    Ok(if pool.has_asset_rewards {
        let total_share = match &pool.reward_proxy {
            Some(proxy) => deps
                .querier
                .query_wasm_smart(proxy, &ProxyQueryMsg::Deposit {})?,
            None => {
                query_token_balance(
                    &deps.querier,
                    lp_token.clone(),
                    env.contract.address.clone(),
                )? - deposit
            }
        };

        let minter_response: MinterResponse = deps
            .querier
            .query_wasm_smart(lp_token, &Cw20QueryMsg::Minter {})?;

        vec![WasmMsg::Execute {
            contract_addr: minter_response.minter,
            funds: vec![],
            msg: to_binary(
                &astroport::pair_stable_bluna::ExecuteMsg::ClaimRewardByGenerator {
                    user: account.to_string(),
                    user_share: user_amount,
                    total_share,
                },
            )?,
        }]
    } else {
        vec![]
    })
}

/// ## Description
/// Withdraw LP tokens without caring about rewards. TO BE USED IN EMERGENCY SITUATIONS ONLY.
/// Returns a [`ContractError`] on failure, otherwise returns a [`Response`] with the
/// specified attributes if the operation was successful.
/// # Params
/// * **deps** is an object of type [`DepsMut`].
///
/// * **_env** is an object of type [`Env`].
///
/// * **info** is an object of type [`MessageInfo`].
///
/// * **lp_token** is an object of type [`String`]. This is the LP token to withdraw.
pub fn emergency_withdraw(
    deps: DepsMut,
    _env: Env,
    info: MessageInfo,
    lp_token: String,
) -> Result<Response, ContractError> {
    let lp_token = addr_validate_to_lower(deps.api, &lp_token)?;

    let mut pool = POOL_INFO.load(deps.storage, &lp_token)?;
    let user = USER_INFO.load(deps.storage, (&lp_token, &info.sender))?;

    pool.orphan_proxy_rewards = pool.orphan_proxy_rewards.checked_add(
        pool.accumulated_proxy_rewards_per_share
            .checked_mul(user.amount)?
            .saturating_sub(user.reward_debt_proxy),
    )?;

    // Instantiate the transfer call for the LP token
    let transfer_msg: WasmMsg;
    if let Some(proxy) = &pool.reward_proxy {
        transfer_msg = WasmMsg::Execute {
            contract_addr: proxy.to_string(),
            msg: to_binary(&ProxyExecuteMsg::EmergencyWithdraw {
                account: info.sender.to_string(),
                amount: user.amount,
            })?,
            funds: vec![],
        };
    } else {
        transfer_msg = WasmMsg::Execute {
            contract_addr: lp_token.to_string(),
            msg: to_binary(&Cw20ExecuteMsg::Transfer {
                recipient: info.sender.to_string(),
                amount: user.amount,
            })?,
            funds: vec![],
        };
    }

    // Change the user's balance
    USER_INFO.remove(deps.storage, (&lp_token, &info.sender));
    POOL_INFO.save(deps.storage, &lp_token, &pool)?;

    Ok(Response::new()
        .add_message(transfer_msg)
        .add_attribute("action", "emergency_withdraw")
        .add_attribute("amount", user.amount))
}

/// ## Description
/// Sets the allowed reward proxies that can interact with the Generator contract. Returns a [`ContractError`] on
/// failure, otherwise returns a [`Response`] with the specified attributes if the operation was successful.
/// # Params
/// * **deps** is an object of type [`DepsMut`].
///
/// * **info** is an object of type [`MessageInfo`].
///
/// * **proxies** is an array that contains objects of type [`String`].
/// This is the full list of allowed proxies that can interact with the Generator.
fn set_allowed_reward_proxies(
    deps: DepsMut,
    info: MessageInfo,
    proxies: Vec<String>,
) -> Result<Response, ContractError> {
    let config = CONFIG.load(deps.storage)?;

    if info.sender != config.owner {
        return Err(ContractError::Unauthorized {});
    }

    let mut allowed_reward_proxies: Vec<Addr> = vec![];
    for proxy in proxies {
        allowed_reward_proxies.push(addr_validate_to_lower(deps.api, &proxy)?);
    }

    CONFIG.update::<_, StdError>(deps.storage, |mut v| {
        v.allowed_reward_proxies = allowed_reward_proxies;
        Ok(v)
    })?;

    Ok(Response::new().add_attribute("action", "set_allowed_reward_proxies"))
}

/// ## Description
/// Sends orphaned proxy rewards (which are left behind by emergency withdrawals) to another address.
/// Returns an [`ContractError`] on failure, otherwise returns the [`Response`] with the specified
/// attributes if the operation was successful.
/// # Params
/// * **deps** is an object of type [`DepsMut`].
///
/// * **info** is an object of type [`MessageInfo`].
///
/// * **recipient** is an object of type [`String`]. This is the recipient of the orphaned rewards.
///
/// * **lp_token** is an object of type [`String`]. This is the LP token whose orphaned rewards we send out.
fn send_orphan_proxy_rewards(
    deps: DepsMut,
    info: MessageInfo,
    recipient: String,
    lp_token: String,
) -> Result<Response, ContractError> {
    let cfg = CONFIG.load(deps.storage)?;

    if info.sender != cfg.owner {
        return Err(ContractError::Unauthorized {});
    };

    let lp_token = addr_validate_to_lower(deps.api, &lp_token)?;
    let recipient = addr_validate_to_lower(deps.api, &recipient)?;

    let mut pool = POOL_INFO.load(deps.storage, &lp_token)?;
    let proxy = match &pool.reward_proxy {
        Some(proxy) => proxy.clone(),
        None => return Err(ContractError::PoolDoesNotHaveAdditionalRewards {}),
    };

    let amount = pool.orphan_proxy_rewards;
    if amount.is_zero() {
        return Err(ContractError::OrphanRewardsTooSmall {});
    }

    pool.orphan_proxy_rewards = Uint128::zero();
    POOL_INFO.save(deps.storage, &lp_token, &pool)?;

    Ok(Response::new()
        .add_message(WasmMsg::Execute {
            contract_addr: proxy.to_string(),
            funds: vec![],
            msg: to_binary(&ProxyExecuteMsg::SendRewards {
                account: recipient.to_string(),
                amount,
            })?,
        })
        .add_attribute("action", "send_orphan_rewards")
        .add_attribute("recipient", recipient)
        .add_attribute("lp_token", lp_token.to_string())
        .add_attribute("amount", amount))
}

/// ## Description
/// Sets the reward proxy contract for a specifi generator. Returns a [`ContractError`] on failure, otherwise
/// returns a [`Response`] with the specified attributes if the operation was successful.
fn move_to_proxy(
    mut deps: DepsMut,
    env: Env,
    info: MessageInfo,
    lp_token: String,
    proxy: String,
) -> Result<Response, ContractError> {
    let lp_addr = addr_validate_to_lower(deps.api, &lp_token)?;
    let proxy_addr = addr_validate_to_lower(deps.api, &proxy)?;

    let cfg = CONFIG.load(deps.storage)?;

    // Permission check
    if info.sender != cfg.owner {
        return Err(ContractError::Unauthorized {});
    }

    if !cfg.allowed_reward_proxies.contains(&proxy_addr) {
        return Err(ContractError::RewardProxyNotAllowed {});
    }

    if POOL_INFO.may_load(deps.storage, &lp_addr)?.is_none() {
        let factory_cfg: FactoryConfigResponse = deps
            .querier
            .query_wasm_smart(cfg.factory.clone(), &FactoryQueryMsg::Config {})?;

        create_pool(deps.branch(), &env, &lp_addr, &cfg, &factory_cfg)?;
    }

    let mut pool_info = POOL_INFO.load(deps.storage, &lp_addr.clone())?;
    if pool_info.reward_proxy.is_some() {
        return Err(ContractError::PoolAlreadyHasRewardProxyContract {});
    }
    pool_info.reward_proxy = Some(proxy_addr);

    let res: BalanceResponse = deps.querier.query_wasm_smart(
        lp_addr.clone(),
        &cw20::Cw20QueryMsg::Balance {
            address: env.contract.address.to_string(),
        },
    )?;

    let messages = if !res.balance.is_zero() {
        vec![WasmMsg::Execute {
            contract_addr: lp_addr.to_string(),
            msg: to_binary(&Cw20ExecuteMsg::Send {
                contract: pool_info.reward_proxy.clone().unwrap().to_string(),
                msg: to_binary(&ProxyCw20HookMsg::Deposit {})?,
                amount: res.balance,
            })?,
            funds: vec![],
        }]
    } else {
        vec![]
    };

    POOL_INFO.save(deps.storage, &lp_addr, &pool_info)?;

    Ok(Response::new()
        .add_messages(messages)
        .add_attributes(vec![attr("action", "move_to_proxy"), attr("proxy", proxy)]))
}

/// Add or remove proxy contracts to and from the proxy contract whitelist. Returns a [`ContractError`] on failure.
fn update_allowed_proxies(
    deps: DepsMut,
    info: MessageInfo,
    add: Option<Vec<String>>,
    remove: Option<Vec<String>>,
) -> Result<Response, ContractError> {
    if add.is_none() && remove.is_none() {
        return Err(ContractError::Std(StdError::generic_err(
            "Need to provide add or remove parameters",
        )));
    }

    let mut cfg = CONFIG.load(deps.storage)?;

    // Permission check
    if info.sender != cfg.owner {
        return Err(ContractError::Unauthorized {});
    }

    // Remove proxies
    if let Some(remove_proxies) = remove {
        for remove_proxy in remove_proxies {
            let index = cfg
                .allowed_reward_proxies
                .iter()
                .position(|x| *x.as_str() == remove_proxy.as_str().to_lowercase())
                .ok_or_else(|| {
                    StdError::generic_err(
                        "Can't remove proxy contract. It is not found in allowed list.",
                    )
                })?;
            cfg.allowed_reward_proxies.remove(index);
        }
    }

    // Add new proxies
    if let Some(add_proxies) = add {
        for add_proxy in add_proxies {
            let proxy_addr = addr_validate_to_lower(deps.api, &add_proxy)?;
            if !cfg.allowed_reward_proxies.contains(&proxy_addr) {
                cfg.allowed_reward_proxies.push(proxy_addr);
            }
        }
    }

    CONFIG.save(deps.storage, &cfg)?;
    Ok(Response::default().add_attribute("action", "update_allowed_proxies"))
}

/// ## Description
/// Exposes all the queries available in the contract.
/// ## Params
/// * **deps** is an object of type [`Deps`].
///
/// * **_env** is an object of type [`Env`].
///
/// * **msg** is an object of type [`QueryMsg`].
///
/// ## Queries
/// * **QueryMsg::PoolLength {}** Returns the amount of instantiated generators using a [`PoolLengthResponse`] object.
///
/// * **QueryMsg::Deposit { lp_token, user }** Returns the amount of LP tokens staked by a user in a specific generator.
///
/// * **QueryMsg::PendingToken { lp_token, user }** Returns the amount of pending rewards a user earned using
/// a [`PendingTokenResponse`] object.
///
/// * **QueryMsg::Config {}** Returns the Generator contract configuration using a [`ConfigResponse`] object.
///
/// * **QueryMsg::RewardInfo { lp_token }** Returns reward information about a specific generator
/// using a [`RewardInfoResponse`] object.
///
/// * **QueryMsg::OrphanProxyRewards { lp_token }** Returns the amount of orphaned proxy rewards for a specific generator.
///
/// * **QueryMsg::PoolInfo { lp_token }** Returns general information about a generator using a [`PoolInfoResponse`] object.
///
/// * **QueryMsg::SimulateFutureReward { lp_token, future_block }** Returns the amount of token rewards a generator will
/// distribute up to a future block.
#[cfg_attr(not(feature = "library"), entry_point)]
pub fn query(deps: Deps, env: Env, msg: QueryMsg) -> Result<Binary, ContractError> {
    match msg {
        QueryMsg::ActivePoolLength {} => Ok(to_binary(&active_pool_length(deps)?)?),
        QueryMsg::PoolLength {} => Ok(to_binary(&pool_length(deps)?)?),
        QueryMsg::Deposit { lp_token, user } => {
            Ok(to_binary(&query_deposit(deps, lp_token, user)?)?)
        }
        QueryMsg::PendingToken { lp_token, user } => {
            Ok(to_binary(&pending_token(deps, env, lp_token, user)?)?)
        }
        QueryMsg::Config {} => Ok(to_binary(&query_config(deps)?)?),
        QueryMsg::RewardInfo { lp_token } => Ok(to_binary(&query_reward_info(deps, lp_token)?)?),
        QueryMsg::OrphanProxyRewards { lp_token } => {
            Ok(to_binary(&query_orphan_proxy_rewards(deps, lp_token)?)?)
        }
        QueryMsg::PoolInfo { lp_token } => Ok(to_binary(&query_pool_info(deps, env, lp_token)?)?),
        QueryMsg::SimulateFutureReward {
            lp_token,
            future_block,
        } => Ok(to_binary(&query_simulate_future_reward(
            deps,
            env,
            lp_token,
            future_block,
        )?)?),
        QueryMsg::PoolStakers {
            lp_token,
            start_after,
            limit,
        } => Ok(to_binary(&query_list_of_stakers(
            deps,
            lp_token,
            start_after,
            limit,
        )?)?),
        QueryMsg::BlockedListTokens {} => Ok(to_binary(&query_blocked_list_tokens(deps)?)?),
    }
}

/// ## Description
/// Returns a [`ContractError`] on failure, otherwise returns the blocked list of tokens.
fn query_blocked_list_tokens(deps: Deps) -> Result<Vec<AssetInfo>, ContractError> {
    let config = CONFIG.load(deps.storage)?;
    Ok(config.blocked_list_tokens)
}

/// Returns a [`ContractError`] on failure, otherwise returns the amount of instantiated generators
/// using a [`PoolLengthResponse`] object.
/// ## Params
/// * **deps** is an object of type [`Deps`].
pub fn pool_length(deps: Deps) -> Result<PoolLengthResponse, ContractError> {
    let length = POOL_INFO
        .keys(deps.storage, None, None, cosmwasm_std::Order::Ascending)
        .count();
    Ok(PoolLengthResponse { length })
}

/// ## Description
/// Returns a [`ContractError`] on failure, otherwise returns the amount of active generators
/// using a [`PoolLengthResponse`] object.
pub fn active_pool_length(deps: Deps) -> Result<PoolLengthResponse, ContractError> {
    let config = CONFIG.load(deps.storage)?;
    Ok(PoolLengthResponse {
        length: config.active_pools.len(),
    })
}

/// ## Description
/// Returns a [`ContractError`] on failure, otherwise returns the amount of LP tokens a user staked in a specific generator.
/// ## Params
/// * **deps** is an object of type [`Deps`].
///
/// * **lp_token** is an object of type [`String`]. This is the LP token for which we query the user's balance for.
///
/// * **user** is an object of type [`String`]. This is the user whose balance we query.
pub fn query_deposit(deps: Deps, lp_token: String, user: String) -> Result<Uint128, ContractError> {
    let lp_token = addr_validate_to_lower(deps.api, &lp_token)?;
    let user = addr_validate_to_lower(deps.api, &user)?;

    let user_info = USER_INFO
        .load(deps.storage, (&lp_token, &user))
        .unwrap_or_default();
    Ok(user_info.amount)
}

/// ## Description
/// Calculates and returns the pending token rewards for a specific user. Returns a [`ContractError`] on failure, otherwise returns
/// information in a [`PendingTokenResponse`] object.
/// ## Params
/// * **deps** is an object of type [`Deps`].
///
/// * **env** is an object of type [`Env`].
///
/// * **lp_token** is an object of type [`String`]. This is the LP token staked by the user whose pending rewards we calculate.
///
/// * **user** is an object of type [`String`]. This is the user for which we fetch the amount of pending token rewards.
// View function to see pending ASTRO on frontend.
pub fn pending_token(
    deps: Deps,
    env: Env,
    lp_token: String,
    user: String,
) -> Result<PendingTokenResponse, ContractError> {
    let cfg = CONFIG.load(deps.storage)?;

    let lp_token = addr_validate_to_lower(deps.api, &lp_token)?;
    let user = addr_validate_to_lower(deps.api, &user)?;

    let pool = POOL_INFO.load(deps.storage, &lp_token)?;
    let user_info = USER_INFO
        .load(deps.storage, (&lp_token, &user))
        .unwrap_or_default();

    let mut pending_on_proxy = None;

    let lp_supply: Uint128;

    match &pool.reward_proxy {
        Some(proxy) => {
            lp_supply = deps
                .querier
                .query_wasm_smart(proxy, &ProxyQueryMsg::Deposit {})?;

            if !lp_supply.is_zero() {
                let res: Option<Uint128> = deps
                    .querier
                    .query_wasm_smart(proxy, &ProxyQueryMsg::PendingToken {})?;

                let mut acc_per_share_on_proxy = pool.accumulated_proxy_rewards_per_share;
                if let Some(token_rewards) = res {
                    let share = Decimal::from_ratio(token_rewards, lp_supply);
                    acc_per_share_on_proxy = pool
                        .accumulated_proxy_rewards_per_share
                        .checked_add(share)?;
                }

                pending_on_proxy = Some(
                    acc_per_share_on_proxy
                        .checked_mul(user_info.amount)?
                        .checked_sub(user_info.reward_debt_proxy)?,
                );
            }
        }
        None => {
            lp_supply = query_token_balance(
                &deps.querier,
                lp_token.clone(),
                env.contract.address.clone(),
            )?;
        }
    }

    let mut acc_per_share = pool.accumulated_rewards_per_share;
    if env.block.height > pool.last_reward_block.u64() && !lp_supply.is_zero() {
        let alloc_point = get_alloc_point(&cfg.active_pools, &lp_token);

        let token_rewards = calculate_rewards(&env, &pool, &alloc_point, &cfg)?;
        let share = Decimal::from_ratio(token_rewards, lp_supply);
        acc_per_share = pool.accumulated_rewards_per_share.checked_add(share)?;
    }

    let pending = acc_per_share
        .checked_mul(user_info.amount)?
        .checked_sub(user_info.reward_debt)?;

    Ok(PendingTokenResponse {
        pending,
        pending_on_proxy,
    })
}

/// ## Description
/// Returns a [`ContractError`] on failure, otherwise returns information about a generator's
/// configuration using a [`ConfigResponse`] object .
/// ## Params
/// * **deps** is an object of type [`Deps`].
fn query_config(deps: Deps) -> Result<ConfigResponse, ContractError> {
    let config = CONFIG.load(deps.storage)?;

    Ok(ConfigResponse {
        allowed_reward_proxies: config.allowed_reward_proxies,
        astro_token: config.astro_token,
        owner: config.owner,
        factory: config.factory,
        guardian: config.guardian,
        start_block: config.start_block,
        tokens_per_block: config.tokens_per_block,
        total_alloc_point: config.total_alloc_point,
        vesting_contract: config.vesting_contract,
        generator_controller: config.generator_controller,
        active_pools: config.active_pools,
        blocked_list_tokens: config.blocked_list_tokens,
    })
}

/// ## Description
/// Returns a [`ContractError`] on failure, otherwise returns reward information for a specific generator
/// using a [`RewardInfoResponse`] object.
/// ## Params
/// * **deps** is an object of type [`Deps`].
///
/// * **lp_token** is an object of type [`String`]. This is the LP token whose generator we query for reward information.
fn query_reward_info(deps: Deps, lp_token: String) -> Result<RewardInfoResponse, ContractError> {
    let config = CONFIG.load(deps.storage)?;

    let lp_token = addr_validate_to_lower(deps.api, &lp_token)?;

    let pool = POOL_INFO.load(deps.storage, &lp_token)?;

    let proxy_reward_token = match pool.reward_proxy {
        Some(proxy) => {
            let res: Addr = deps
                .querier
                .query_wasm_smart(&proxy, &ProxyQueryMsg::RewardInfo {})?;
            Some(res)
        }
        None => None,
    };

    Ok(RewardInfoResponse {
        base_reward_token: config.astro_token,
        proxy_reward_token,
    })
}

/// Returns a [`ContractError`] on failure, otherwise returns the amount of orphaned proxy rewards for a specific generator.
/// ## Params
/// * **deps** is an object of type [`Deps`].
///
/// * **lp_token** is an object of type [`String`]. This is the LP token whose generator we query for orphaned rewards.
fn query_orphan_proxy_rewards(deps: Deps, lp_token: String) -> Result<Uint128, ContractError> {
    let lp_token = addr_validate_to_lower(deps.api, &lp_token)?;

    let pool = POOL_INFO.load(deps.storage, &lp_token)?;
    if pool.reward_proxy.is_none() {
        return Err(ContractError::PoolDoesNotHaveAdditionalRewards {});
    }

    Ok(pool.orphan_proxy_rewards)
}

/// ## Description
/// Returns a [`ContractError`] on failure, otherwise returns a generator's
/// configuration using a [`PoolInfoResponse`] object.
/// ## Params
/// * **deps** is an object of type [`Deps`].
///
/// * **env** is an object of type [`Env`].
///
/// * **lp_token** is an object of type [`String`]. This is the LP token whose generator we query.
fn query_pool_info(
    deps: Deps,
    env: Env,
    lp_token: String,
) -> Result<PoolInfoResponse, ContractError> {
    let config = CONFIG.load(deps.storage)?;

    let lp_token = addr_validate_to_lower(deps.api, &lp_token)?;
    let pool = POOL_INFO.load(deps.storage, &lp_token)?;

    let lp_supply: Uint128;
    let mut pending_on_proxy = None;
    let mut pending_astro_rewards = Uint128::zero();

    // If proxy rewards are live for this LP token, calculate its pending proxy rewards
    match &pool.reward_proxy {
        Some(proxy) => {
            lp_supply = deps
                .querier
                .query_wasm_smart(proxy, &ProxyQueryMsg::Deposit {})?;

            // If LP tokens are staked via a proxy contract, fetch current pending proxy rewards
            if !lp_supply.is_zero() {
                let res: Uint128 = deps
                    .querier
                    .query_wasm_smart(proxy, &ProxyQueryMsg::PendingToken {})?;

                if !res.is_zero() {
                    pending_on_proxy = Some(res);
                }
            }
        }
        None => {
            lp_supply = query_token_balance(
                &deps.querier,
                lp_token.clone(),
                env.contract.address.clone(),
            )?;
        }
    }

    let alloc_point = get_alloc_point(&config.active_pools, &lp_token);

    // Calculate pending ASTRO rewards
    if env.block.height > pool.last_reward_block.u64() && !lp_supply.is_zero() {
        pending_astro_rewards = calculate_rewards(&env, &pool, &alloc_point, &config)?;
    }

    // Calculate ASTRO tokens being distributed per block to this LP token pool
    let astro_tokens_per_block: Uint128;
    astro_tokens_per_block = config
        .tokens_per_block
        .checked_mul(Uint128::from(alloc_point.u64()))?
        .checked_div(Uint128::from(config.total_alloc_point.u64()))
        .unwrap_or_else(|_| Uint128::zero());

    Ok(PoolInfoResponse {
        alloc_point,
        astro_tokens_per_block,
        last_reward_block: pool.last_reward_block.u64(),
        current_block: env.block.height,
        accumulated_rewards_per_share: pool.accumulated_rewards_per_share,
        pending_astro_rewards,
        reward_proxy: pool.reward_proxy,
        pending_proxy_rewards: pending_on_proxy,
        accumulated_proxy_rewards_per_share: pool.accumulated_proxy_rewards_per_share,
        proxy_reward_balance_before_update: pool.proxy_reward_balance_before_update,
        orphan_proxy_rewards: pool.orphan_proxy_rewards,
        lp_supply,
    })
}

/// ## Description
/// Returns a [`ContractError`] on failure, otherwise returns the total amount of ASTRO tokens distributed for
/// a specific generator up to a certain block in the future.
/// ## Params
/// * **deps** is an object of type [`Deps`].
///
/// * **env** is an object of type [`Env`].
///
/// * **lp_token** is an object of type [`Addr`]. This is the LP token for which we query the amount of future ASTRO rewards.
pub fn query_simulate_future_reward(
    deps: Deps,
    env: Env,
    lp_token: String,
    future_block: u64,
) -> Result<Uint128, ContractError> {
    let cfg = CONFIG.load(deps.storage)?;

    let lp_token = addr_validate_to_lower(deps.api, &lp_token)?;
    let alloc_point = get_alloc_point(&cfg.active_pools, &lp_token);
    let n_blocks = Uint128::from(future_block)
        .checked_sub(env.block.height.into())
        .unwrap_or_else(|_| Uint128::zero());

    let simulated_reward = n_blocks
        .checked_mul(cfg.tokens_per_block)?
        .checked_mul(Uint128::from(alloc_point.u64()))?
        .checked_div(Uint128::from(cfg.total_alloc_point.u64()))
        .unwrap_or_else(|_| Uint128::zero());

    Ok(simulated_reward)
}

/// ## Description
/// Returns a [`ContractError`] on failure, otherwise returns a list of stakers that currently
/// have funds in a specific generator.
/// ## Params
/// * **deps** is an object of type [`Deps`].
///
/// * **lp_token** is an object of type [`String`]. This is the
/// LP token whose generator we query for stakers.
///
/// * **start_after** is an object of type [`Option<String>`]. This is an optional field
/// that specifies whether the function should return a list of stakers starting from a
/// specific address onward.
///
/// * **limit** is an object of type [`Option<u32>`]. This is the max amount of staker
/// addresses to return.
pub fn query_list_of_stakers(
    deps: Deps,
    lp_token: String,
    start_after: Option<String>,
    limit: Option<u32>,
) -> Result<Vec<StakerResponse>, ContractError> {
    let lp_addr = addr_validate_to_lower(deps.api, lp_token.as_str())?;
    let mut active_stakers: Vec<StakerResponse> = vec![];

    if POOL_INFO.has(deps.storage, &lp_addr) {
        let limit = limit.unwrap_or(DEFAULT_LIMIT).min(MAX_LIMIT) as usize;
        let start = start_after
            .map(|start| start.joined_key())
            .map(Bound::Exclusive);

        active_stakers = USER_INFO
            .prefix(&lp_addr)
            .range(deps.storage, start, None, Order::Ascending)
            .filter_map(|stakers| {
                stakers
                    .ok()
                    .map(|staker| StakerResponse {
                        account: String::from_utf8(staker.0).unwrap(),
                        amount: staker.1.amount,
                    })
                    .filter(|active_staker| !active_staker.amount.is_zero())
            })
            .take(limit)
            .collect();
    }

    Ok(active_stakers)
}

/// ## Description
/// Calculates and returns the amount of accrued rewards since the last reward checkpoint for a specific generator.
/// ## Params
/// * **env** is an object of type [`Env`].
///
/// * **pool** is an object of type [`PoolInfo`]. This is the generator for which we calculate accrued rewards.
///
/// * **alloc_point** is the object of type [`Uint64`].
///
/// * **cfg** is an object of type [`Config`]. This is the Generator contract configuration.
pub fn calculate_rewards(
    env: &Env,
    pool: &PoolInfo,
    alloc_point: &Uint64,
    cfg: &Config,
) -> StdResult<Uint128> {
    let n_blocks = Uint128::from(env.block.height).checked_sub(pool.last_reward_block.into())?;

    let r;
    if !cfg.total_alloc_point.is_zero() {
        r = n_blocks
            .checked_mul(cfg.tokens_per_block)?
            .checked_mul(Uint128::from(alloc_point.u64()))?
            .checked_div(Uint128::from(cfg.total_alloc_point.u64()))?;
    } else {
        r = Uint128::zero();
    }

    Ok(r)
}

/// ## Description
/// Gets allocation point of the pool.
/// ## Params
/// * **pools** is a vector of set that contains LP token address and allocation point.
///
/// * **lp_token** is an object of type [`Addr`].
pub fn get_alloc_point(pools: &[(Addr, Uint64)], lp_token: &Addr) -> Uint64 {
    pools
        .iter()
        .find_map(|(addr, alloc_point)| {
            if addr == lp_token {
                return Some(*alloc_point);
            }
            None
        })
        .unwrap_or_else(Uint64::zero)
}

/// ## Description
/// Creates pool if it is allowed in the factory.
/// ## Params
/// * **deps** is an object of type [`DepsMut`].
///
/// * **env** is an object of type [`Env`].
///
/// * **lp_token** is an object of type [`Addr`]. This is the
pub fn create_pool(
    deps: DepsMut,
    env: &Env,
    lp_token: &Addr,
    cfg: &Config,
    factory_cfg: &FactoryConfigResponse,
) -> Result<PoolInfo, ContractError> {
    let pair_info = pair_info_by_pool(deps.as_ref(), lp_token.clone())?;

    let mut pair_config: Option<PairConfig> = None;
    for factory_pair_config in &factory_cfg.pair_configs {
        if factory_pair_config.pair_type == pair_info.pair_type {
            pair_config = Some(factory_pair_config.clone());
        }
    }

    if let Some(pair_config) = pair_config {
        if pair_config.is_disabled || pair_config.is_generator_disabled {
            return Err(ContractError::GeneratorIsDisabled {});
        }
    } else {
        return Err(ContractError::PairNotRegistered {});
    }

    POOL_INFO.save(
        deps.storage,
        lp_token,
        &PoolInfo {
            last_reward_block: cfg.start_block.max(Uint64::from(env.block.height)),
            accumulated_rewards_per_share: Decimal::zero(),
            reward_proxy: None,
            accumulated_proxy_rewards_per_share: Decimal::zero(),
            proxy_reward_balance_before_update: Uint128::zero(),
            orphan_proxy_rewards: Uint128::zero(),
            has_asset_rewards: false,
        },
    )?;

    Ok(POOL_INFO.load(deps.storage, lp_token)?)
}

/// ## Description
/// Used for contract migration. Returns a default object of type [`Response`].
/// ## Params
/// * **deps** is an object of type [`DepsMut`].
///
/// * **_env** is an object of type [`Env`].
///
/// * **msg** is an object of type [`MigrateMsg`].
#[cfg_attr(not(feature = "library"), entry_point)]
pub fn migrate(mut deps: DepsMut, _env: Env, msg: MigrateMsg) -> Result<Response, ContractError> {
    let contract_version = get_contract_version(deps.storage)?;

    match contract_version.contract.as_ref() {
        "astroport-generator" => match contract_version.version.as_ref() {
            "1.0.0" => {
                let msg: migration::MigrationMsgV120 = from_binary(&msg.params)?;

                let mut active_pools: Vec<(Addr, Uint64)> = vec![];

                let keys = POOL_INFO
                    .keys(deps.storage, None, None, cosmwasm_std::Order::Ascending {})
                    .map(|v| String::from_utf8(v).map_err(StdError::from))
                    .collect::<Result<Vec<String>, StdError>>()?;

                for key in keys {
                    let pool_info_v100 = migration::POOL_INFOV100
                        .load(deps.storage, &Addr::unchecked(key.clone()))?;

                    if !pool_info_v100.alloc_point.is_zero() {
                        active_pools.push((Addr::unchecked(&key), pool_info_v100.alloc_point));
                    }

                    let pool_info = PoolInfo {
                        has_asset_rewards: false,
                        accumulated_proxy_rewards_per_share: pool_info_v100
                            .accumulated_proxy_rewards_per_share,
                        accumulated_rewards_per_share: pool_info_v100.accumulated_rewards_per_share,
                        last_reward_block: pool_info_v100.last_reward_block,
                        orphan_proxy_rewards: pool_info_v100.orphan_proxy_rewards,
                        proxy_reward_balance_before_update: pool_info_v100
                            .proxy_reward_balance_before_update,
                        reward_proxy: pool_info_v100.reward_proxy,
                    };
                    POOL_INFO.save(deps.storage, &Addr::unchecked(key), &pool_info)?;
                }

                migration::migrate_configs_to_v120(&mut deps, active_pools, msg)?
            }
            "1.1.0" => {
                let msg: migration::MigrationMsgV120 = from_binary(&msg.params)?;

                let mut active_pools: Vec<(Addr, Uint64)> = vec![];

                let keys = POOL_INFO
                    .keys(deps.storage, None, None, cosmwasm_std::Order::Ascending {})
                    .map(|v| String::from_utf8(v).map_err(StdError::from))
                    .collect::<Result<Vec<String>, StdError>>()?;

                for key in keys {
                    let pool_info_v110 = migration::POOL_INFOV110
                        .load(deps.storage, &Addr::unchecked(key.clone()))?;

                    if !pool_info_v110.alloc_point.is_zero() {
                        active_pools.push((Addr::unchecked(&key), pool_info_v110.alloc_point));
                    }

                    let pool_info = PoolInfo {
                        has_asset_rewards: pool_info_v110.has_asset_rewards,
                        accumulated_proxy_rewards_per_share: pool_info_v110
                            .accumulated_proxy_rewards_per_share,
                        accumulated_rewards_per_share: pool_info_v110.accumulated_rewards_per_share,
                        last_reward_block: pool_info_v110.last_reward_block,
                        orphan_proxy_rewards: pool_info_v110.orphan_proxy_rewards,
                        proxy_reward_balance_before_update: pool_info_v110
                            .proxy_reward_balance_before_update,
                        reward_proxy: pool_info_v110.reward_proxy,
                    };
                    POOL_INFO.save(deps.storage, &Addr::unchecked(key), &pool_info)?;
                }

                migration::migrate_configs_to_v120(&mut deps, active_pools, msg)?
            }
            _ => return Err(ContractError::MigrationError {}),
        },
        _ => return Err(ContractError::MigrationError {}),
    };

    set_contract_version(deps.storage, CONTRACT_NAME, CONTRACT_VERSION)?;

    Ok(Response::new()
        .add_attribute("previous_contract_name", &contract_version.contract)
        .add_attribute("previous_contract_version", &contract_version.version)
        .add_attribute("new_contract_name", CONTRACT_NAME)
        .add_attribute("new_contract_version", CONTRACT_VERSION))
}<|MERGE_RESOLUTION|>--- conflicted
+++ resolved
@@ -280,7 +280,6 @@
 }
 
 /// ## Description
-<<<<<<< HEAD
 /// Sets the allocation point to zero for each pool by the pair type
 fn deactivate_pools(
     mut deps: DepsMut,
@@ -336,8 +335,6 @@
     Ok(Response::new().add_attribute("action", "deactivate_pools"))
 }
 
-=======
->>>>>>> c2bf672a
 /// Add or remove tokens to and from the blocked list. Returns a [`ContractError`] on failure.
 fn update_tokens_blockedlist(
     mut deps: DepsMut,
