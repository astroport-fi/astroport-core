--- conflicted
+++ resolved
@@ -449,9 +449,8 @@
     }
 }
 
-<<<<<<< HEAD
-/// ## Description
-/// Gets pool rewards from proxy. Saves reward amount before update. Returns an [`ContractError`]
+/// ## Description
+/// Gets proxy rewards. Saves reward amount before update. Returns an [`ContractError`]
 /// on failure, otherwise returns the vector that contains the objects of type [`SubMsg`].
 ///
 /// ## Params
@@ -462,10 +461,7 @@
 /// * **pool** is the object of type [`PoolInfo`].
 ///
 /// * **reward_proxy** is the object of type [`Addr`].
-fn get_pool_rewards_from_proxy(
-=======
 fn get_proxy_rewards(
->>>>>>> c28cd91a
     deps: DepsMut,
     lp_token: &Addr,
     pool: &mut PoolInfo,
@@ -619,9 +615,8 @@
     Ok(response.add_attribute("action", "update_pool"))
 }
 
-<<<<<<< HEAD
 /// # Description
-/// Update reward variables of the given pool to be up-to-date. TODO:
+/// Accumulates reward per share. Update reward variables of the given pool to be up-to-date.
 /// # Params
 /// * **deps** is the object of type [`DepsMut`].
 ///
@@ -634,11 +629,8 @@
 /// * **cfg** is the object of type [`Config`]
 ///
 /// * **deposited** is an [`Option`] field object of type [`Uint128`].
-pub fn update_pool_rewards(
-=======
 // Update reward variables of the given pool to be up-to-date.
 pub fn accumulate_rewards_per_share(
->>>>>>> c28cd91a
     deps: DepsMut,
     env: &Env,
     lp_token: &Addr,
@@ -749,21 +741,6 @@
     }
 }
 
-<<<<<<< HEAD
-/// # Description
-/// Deposit LP tokens to Generator for ASTRO allocation. Returns an [`ContractError`] on
-/// failure, otherwise returns the [`Response`] with the specified attributes if the operation was successful.
-/// # Params
-/// * **deps** is the object of type [`DepsMut`].
-///
-/// * **env** is the object of type [`Env`].
-///
-/// * **lp_token** is the object of type [`Addr`].
-///
-/// * **beneficiary** is the object of type [`Addr`]. Sets the recipient for Claim operation.
-///
-/// * **amount** is the object of type [`Uint128`].
-=======
 pub fn send_pending_rewards(
     cfg: &Config,
     pool: &PoolInfo,
@@ -813,8 +790,20 @@
     Ok(messages)
 }
 
+/// # Description
+/// Deposit LP tokens to Generator for ASTRO allocation. Returns an [`ContractError`] on
+/// failure, otherwise returns the [`Response`] with the specified attributes if the operation was successful.
+/// # Params
+/// * **deps** is the object of type [`DepsMut`].
+///
+/// * **env** is the object of type [`Env`].
+///
+/// * **lp_token** is the object of type [`Addr`].
+///
+/// * **beneficiary** is the object of type [`Addr`]. Sets the recipient for Claim operation.
+///
+/// * **amount** is the object of type [`Uint128`].
 // Deposit LP tokens to MasterChef for ASTRO allocation.
->>>>>>> c28cd91a
 pub fn deposit(
     mut deps: DepsMut,
     env: Env,
