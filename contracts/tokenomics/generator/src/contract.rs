--- conflicted
+++ resolved
@@ -134,11 +134,7 @@
             recipient,
             lp_token,
         } => send_orphan_proxy_rewards(deps, info, recipient, lp_token),
-<<<<<<< HEAD
-        ExecuteMsg::SetTokensPerBlock { amount } => set_tokens_per_block(deps, info, amount),
         ExecuteMsg::Receive(msg) => receive_cw20(deps, env, info, msg),
-=======
->>>>>>> 61ff6ce2
     }
 }
 
