--- conflicted
+++ resolved
@@ -2,12 +2,8 @@
 
 use std::str::FromStr;
 
-<<<<<<< HEAD
-use astroport_governance::utils::EPOCH_START;
 use astroport_test::cw_multi_test::{next_block, AppBuilder, Contract, ContractWrapper, Executor};
 use astroport_test::modules::stargate::{MockStargate, StargateApp as TestApp};
-=======
->>>>>>> 5e7d5cd3
 use cosmwasm_std::{
     attr, coin, to_json_binary, Addr, Binary, Coin, Decimal, Deps, DepsMut, Empty, Env,
     MessageInfo, QueryRequest, Response, StdResult, Uint128, Uint64, WasmQuery,
