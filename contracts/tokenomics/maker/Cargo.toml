--- conflicted
+++ resolved
@@ -29,30 +29,17 @@
 cw2 = "1"
 cw20 = "1"
 cw-storage-plus = "0.15"
-<<<<<<< HEAD
 astroport = { path = "../../../packages/astroport", version = "3.12" }
 thiserror = "1"
 cosmwasm-schema = "1.5"
-=======
-astroport = { path = "../../../packages/astroport", version = "3.10" }
-thiserror = { version = "1.0" }
-cosmwasm-schema = "1.1"
->>>>>>> 2f639c68
 astro-satellite-package = { git = "https://github.com/astroport-fi/astroport_ibc", version = "1" }
 
 [dev-dependencies]
 cw20-base = "1"
 astroport-factory = { path = "../../factory" }
 astroport-pair = { path = "../../pair" }
-<<<<<<< HEAD
-cw-multi-test = "0.20"
+cw-multi-test = "1.0.0"
 astroport-pair-stable = { path = "../../pair_stable" }
 astroport-governance = { git = "https://github.com/astroport-fi/hidden_astroport_governance", version = "1" }
 astroport-escrow-fee-distributor = { git = "https://github.com/astroport-fi/hidden_astroport_governance", version = "1" }
-=======
-cw-multi-test = "1.0.0"
-astroport-pair-stable = { path = "../../pair_stable" }
-astroport-governance = { git = "https://github.com/astroport-fi/astroport-governance" }
-astroport-escrow-fee-distributor = { git = "https://github.com/astroport-fi/astroport-governance" }
->>>>>>> 2f639c68
 astroport-native-coin-registry = { path = "../../periphery/native_coin_registry" }