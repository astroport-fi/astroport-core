--- conflicted
+++ resolved
@@ -1,9 +1,6 @@
 use astroport::asset::AssetInfo;
-<<<<<<< HEAD
-use cosmwasm_std::{Addr, OverflowError, StdError};
-=======
 use cosmwasm_std::{DivideByZeroError, OverflowError, StdError};
->>>>>>> d818cb2c
+
 use thiserror::Error;
 
 /// ## Description
@@ -34,9 +31,6 @@
     #[error("Incorrect governance percent of its share")]
     IncorrectGovernancePercent {},
 
-    #[error("{1} swap simulation in pool {0} returned error. Insufficent Liquidity.")]
-    SwapSimlationError(Addr, AssetInfo),
-
     #[error("Incorrect max spread")]
     IncorrectMaxSpread {},
 
