--- conflicted
+++ resolved
@@ -113,27 +113,10 @@
     astro_token: AssetInfo,
     depth: u64,
 ) -> Result<PairInfo, ContractError> {
-<<<<<<< HEAD
-    // check if bridge pool exists
+    // Check if bridge pool exists
     let bridge_pool = get_pool(deps, cfg, from_token.clone(), bridge_token.clone())?;
-=======
-    // Check if bridge pool exists
-    let bridge_pool = query_pair_info(
-        &deps.querier,
-        cfg.factory_contract.clone(),
-        &[from_token.clone(), bridge_token.clone()],
-    )
-    .map_err(|_| ContractError::InvalidBridgeNoPool(from_token.clone(), bridge_token.clone()))?;
 
     // Check bridge token - ASTRO pool exists
-    let astro_pool = query_pair_info(
-        &deps.querier,
-        cfg.factory_contract.clone(),
-        &[bridge_token.clone(), astro_token.clone()],
-    );
->>>>>>> 1ab98d4c
-
-    // check bridge - astro pool
     let astro_pool = get_pool(deps, cfg, bridge_token.clone(), astro_token.clone());
     if astro_pool.is_err() {
         if depth >= BRIDGES_MAX_DEPTH {
