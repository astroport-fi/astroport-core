use crate::error::ContractError;
use crate::state::{Config, BRIDGES};
use astroport::asset::{Asset, AssetInfo, PairInfo};
use astroport::maker::ExecuteMsg;
use astroport::pair::Cw20HookMsg;
<<<<<<< HEAD
use astroport::querier::{query_pair_info, simulate};
use cosmwasm_std::{to_binary, Coin, Deps, Env, StdResult, SubMsg, Uint128, WasmMsg};
=======
use astroport::querier::query_pair_info;
use cosmwasm_std::{
    to_binary, Addr, Decimal, Deps, Env, QuerierWrapper, StdResult, SubMsg, Uint128, WasmMsg,
};
>>>>>>> d818cb2c

/// The default bridge depth for a fee token
pub const BRIDGES_INITIAL_DEPTH: u64 = 0;
/// Maximum amount of bridges to use in a multi-hop swap
pub const BRIDGES_MAX_DEPTH: u64 = 2;
/// Swap execution depth limit
pub const BRIDGES_EXECUTION_MAX_DEPTH: u64 = 3;

/// # Description
/// The function checks from<>to pool exists and creates swap message.
///
/// # Params
/// * **querier** is an object of type [`QuerierWrapper`].
///
/// * **cfg** is an object of type [`Config`]. This is the contracts' configuration.
///
/// * **from** is an object of type [`AssetInfo`] which represents the asset we want to swap.
///
/// * **to** is an object of type [`AssetInfo`] which represents the asset we want to swap to.
///
/// * **amount_in** is an object of type [`Uint128`]. This is the amount of tokens to swap.
pub fn try_build_swap_msg(
    querier: &QuerierWrapper,
    cfg: &Config,
    from: &AssetInfo,
    to: &AssetInfo,
    amount_in: Uint128,
) -> Result<SubMsg, ContractError> {
    let pool = get_pool(querier, &cfg.factory_contract, from, to)?;
    let msg = build_swap_msg(querier, cfg.max_spread, &pool, from, amount_in)?;
    Ok(msg)
}

/// # Description
/// This function creates swap message.
///
/// # Params
/// * **querier** is an object of type [`QuerierWrapper`].
///
/// * **max_spread** is a value of type [`Decimal`]. This is max allowed spread.
///
/// * **pool** is an object of type [`PairInfo`]. This is the pool's information.
///
/// * **from** is an object of type [`AssetInfo`] which represents the asset we want to swap.
///
/// * **amount_in** is an object of type [`Uint128`]. This is the amount of tokens to swap.
pub fn build_swap_msg(
    querier: &QuerierWrapper,
    max_spread: Decimal,
    pool: &PairInfo,
    from: &AssetInfo,
    amount_in: Uint128,
) -> Result<SubMsg, ContractError> {
    // Check SimulationResponse to ensure swap is valid
    let _ = simulate(
        &deps.querier,
        pool.contract_addr.clone(),
        &Asset {
            info: from.clone(),
            amount: amount_in,
        },
    )?;

    if from.is_native_token() {
        let mut offer_asset = Asset {
            info: from.clone(),
            amount: amount_in,
        };
        // Deduct tax
        let coin = offer_asset.deduct_tax(querier)?;
        offer_asset.amount = coin.amount;

        Ok(SubMsg::new(WasmMsg::Execute {
            contract_addr: pool.contract_addr.to_string(),
            msg: to_binary(&astroport::pair::ExecuteMsg::Swap {
                offer_asset,
                belief_price: None,
                max_spread: Some(max_spread),
                to: None,
            })?,
            funds: vec![coin],
        }))
    } else {
        Ok(SubMsg::new(WasmMsg::Execute {
            contract_addr: from.to_string(),
            msg: to_binary(&cw20::Cw20ExecuteMsg::Send {
                contract: pool.contract_addr.to_string(),
                amount: amount_in,
                msg: to_binary(&Cw20HookMsg::Swap {
                    belief_price: None,
                    max_spread: Some(max_spread),
                    to: None,
                })?,
            })?,
            funds: vec![],
        }))
    }
}

/// # Description
/// This function builds distribute messages. It swap all assets through bridges if needed.
///
/// # Params
/// * **env** is an object of type [`Env`].
///
/// * **bridge_assets** is an array of objects of type [`AssetInfo`].
/// This is the assets we want to swap and then to distribute.
///
/// * **depth** is a value of type [`Uint128`]. This is the current depth of the swap.
/// It is intended to prevent dead loops in recursive calls.
pub fn build_distribute_msg(
    env: Env,
    bridge_assets: Vec<AssetInfo>,
    depth: u64,
) -> StdResult<SubMsg> {
    let msg = if !bridge_assets.is_empty() {
        // Swap bridge assets
        SubMsg::new(WasmMsg::Execute {
            contract_addr: env.contract.address.to_string(),
            msg: to_binary(&ExecuteMsg::SwapBridgeAssets {
                assets: bridge_assets,
                depth,
            })?,
            funds: vec![],
        })
    } else {
        // Update balances and distribute rewards
        SubMsg::new(WasmMsg::Execute {
            contract_addr: env.contract.address.to_string(),
            msg: to_binary(&ExecuteMsg::DistributeAstro {})?,
            funds: vec![],
        })
    };

    Ok(msg)
}

/// # Description
/// This function checks that there is a direct pool to swap to $ASTRO.
/// Otherwise it looks for an intermediate token to swap to $ASTRO.
///
/// # Params
/// * **deps** is an object of type [`Deps`].
///
/// * **factory_contract** is a value of type [`Addr`]. This is the factory contract address.
///
/// * **from_token** is an object of type [`AssetInfo`] which represents the asset we want to swap.
///
/// * **to_token** is an object of type [`AssetInfo`] which represents the asset we want to swap to.
///
/// * **astro_token** is an object of type [`AssetInfo`] which represents $ASTRO.
///
/// * **depth** is a value of type [`Uint128`]. This is the current recursion depth of the validation.
pub fn validate_bridge(
    deps: Deps,
    factory_contract: &Addr,
    from_token: &AssetInfo,
    bridge_token: &AssetInfo,
    astro_token: &AssetInfo,
    depth: u64,
) -> Result<PairInfo, ContractError> {
    // Check if the bridge pool exists
    let bridge_pool = get_pool(&deps.querier, factory_contract, from_token, bridge_token)?;

    // Check if the bridge token - ASTRO pool exists
    let astro_pool = get_pool(&deps.querier, factory_contract, bridge_token, astro_token);
    if astro_pool.is_err() {
        if depth >= BRIDGES_MAX_DEPTH {
            return Err(ContractError::MaxBridgeDepth(depth));
        }

        // Check if next level of bridge exists
        let next_bridge_token = BRIDGES
            .load(deps.storage, bridge_token.to_string())
            .map_err(|_| ContractError::InvalidBridgeDestination(from_token.to_string()))?;

        validate_bridge(
            deps,
            factory_contract,
            bridge_token,
            &next_bridge_token,
            astro_token,
            depth + 1,
        )?;
    }

    Ok(bridge_pool)
}

/// # Description
/// This function checks that there a pool to swap between `from` and `to`.
///
/// # Params
/// * **querier** is an object of type [`QuerierWrapper`].
///
/// * **factory_contract** is an object of type [`Addr`] which is the factory contract.
///
/// * **from** is an object of type [`AssetInfo`] which is the source asset.
///
/// * **to** is an object of type [`AssetInfo`] which is the destination asset.
pub fn get_pool(
    querier: &QuerierWrapper,
    factory_contract: &Addr,
    from: &AssetInfo,
    to: &AssetInfo,
) -> Result<PairInfo, ContractError> {
    query_pair_info(querier, factory_contract, &[from.clone(), to.clone()])
        .map_err(|_| ContractError::InvalidBridgeNoPool(from.to_string(), to.to_string()))
}<|MERGE_RESOLUTION|>--- conflicted
+++ resolved
@@ -3,15 +3,11 @@
 use astroport::asset::{Asset, AssetInfo, PairInfo};
 use astroport::maker::ExecuteMsg;
 use astroport::pair::Cw20HookMsg;
-<<<<<<< HEAD
+
 use astroport::querier::{query_pair_info, simulate};
-use cosmwasm_std::{to_binary, Coin, Deps, Env, StdResult, SubMsg, Uint128, WasmMsg};
-=======
-use astroport::querier::query_pair_info;
 use cosmwasm_std::{
     to_binary, Addr, Decimal, Deps, Env, QuerierWrapper, StdResult, SubMsg, Uint128, WasmMsg,
 };
->>>>>>> d818cb2c
 
 /// The default bridge depth for a fee token
 pub const BRIDGES_INITIAL_DEPTH: u64 = 0;
@@ -67,7 +63,7 @@
 ) -> Result<SubMsg, ContractError> {
     // Check SimulationResponse to ensure swap is valid
     let _ = simulate(
-        &deps.querier,
+        querier,
         pool.contract_addr.clone(),
         &Asset {
             info: from.clone(),
