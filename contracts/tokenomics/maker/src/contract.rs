--- conflicted
+++ resolved
@@ -348,14 +348,8 @@
 }
 
 /// # Description
-<<<<<<< HEAD
-/// Check if all required pools and bridges exists and performs the swap operation to astro token.
-/// Returns an [`ContractError`] on failure,
-/// otherwise returns the vector that contains the objects of type [`SubMsg`] if the operation
-=======
-/// Performs a swap operation to ASTRO. Returns a [`ContractError`] on failure,
+/// Checks if all required pools and bridges exists and performs a swap operation to ASTRO. Returns a [`ContractError`] on failure,
 /// otherwise returns a vector that contains objects of type [`SubMsg`] if the operation
->>>>>>> 1ab98d4c
 /// was successful.
 /// # Params
 /// * **deps** is an object of type [`DepsMut`].
@@ -371,18 +365,17 @@
     from_token: AssetInfo,
     amount_in: Uint128,
 ) -> Result<SwapTarget, ContractError> {
-    // 1. check direct pair with ASTRO
     let astro = token_asset_info(cfg.astro_token_contract.clone());
     let uusd = native_asset_info(UUSD_DENOM.to_string());
     let uluna = native_asset_info(ULUNA_DENOM.to_string());
 
-<<<<<<< HEAD
+    // 1. Check for a direct pair with ASTRO
     let swap_to_astro = try_build_swap_msg(deps, cfg, from_token.clone(), astro.clone(), amount_in);
     if let Ok(msg) = swap_to_astro {
         return Ok(SwapTarget::Astro(msg));
     }
 
-    // 2. If not ust, try to ust
+    // 2. Check for a pair with UST
     if from_token.ne(&uusd) {
         let swap_to_uusd =
             try_build_swap_msg(deps, cfg, from_token.clone(), uusd.clone(), amount_in);
@@ -390,26 +383,8 @@
             return Ok(SwapTarget::Bridge { asset: uusd, msg });
         }
     }
-=======
-    // 1. Check for a direct pair with ASTRO
-    let direct_pool = query_pair_info(
-        &deps.querier,
-        cfg.factory_contract.clone(),
-        &[from_token.clone(), astro],
-    );
-
-    if direct_pool.is_ok() {
-        let msg = build_swap_msg(deps, cfg, direct_pool.unwrap(), from_token, amount_in)?;
-        return Ok(SwapTarget::Astro(msg));
-    }
-
-    // 2. Check if bridge tokens exist
-    let bridge_token = BRIDGES
-        .load(deps.storage, from_token.to_string())
-        .map_err(|_| ContractError::CannotSwap(from_token.clone()))?;
->>>>>>> 1ab98d4c
-
-    // 3. try to luna
+
+    // 3. Check for a pair with LUNA
     if from_token.ne(&uusd) && from_token.ne(&uluna) {
         let swap_to_uluna =
             try_build_swap_msg(deps, cfg, from_token.clone(), uluna.clone(), amount_in);
@@ -418,7 +393,7 @@
         }
     }
 
-    // 4. try via bridges
+    // 23 Check if bridge tokens exist
     let bridge_token = BRIDGES.load(deps.storage, from_token.to_string());
     if let Ok(asset) = bridge_token {
         let bridge_pool = validate_bridge(
