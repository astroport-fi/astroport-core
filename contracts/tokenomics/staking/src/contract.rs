use cosmwasm_std::{
    entry_point, from_binary, to_binary, Addr, Binary, CosmosMsg, Deps, DepsMut, Env, MessageInfo,
    Reply, ReplyOn, Response, StdError, StdResult, SubMsg, Uint128, WasmMsg,
};

use crate::error::ContractError;
use crate::state::{Config, CONFIG};
use astroport::staking::{ConfigResponse, Cw20HookMsg, ExecuteMsg, InstantiateMsg, QueryMsg};
use cw2::set_contract_version;
use cw20::{
    BalanceResponse, Cw20ExecuteMsg, Cw20QueryMsg, Cw20ReceiveMsg, MinterResponse,
    TokenInfoResponse,
};

use crate::response::MsgInstantiateContractResponse;
use astroport::asset::addr_validate_to_lower;
use astroport::token::InstantiateMsg as TokenInstantiateMsg;
use protobuf::Message;

/// Contract name that is used for migration.
const CONTRACT_NAME: &str = "astroport-staking";
/// Contract version that is used for migration.
const CONTRACT_VERSION: &str = env!("CARGO_PKG_VERSION");

/// xASTRO information.
const TOKEN_NAME: &str = "Staked Astroport";
const TOKEN_SYMBOL: &str = "xASTRO";

/// A `reply` call code ID used for sub-messages.
const INSTANTIATE_TOKEN_REPLY_ID: u64 = 1;

/// ## Description
/// Creates a new contract with the specified parameters in the [`InstantiateMsg`].
/// Returns a [`Response`] with the specified attributes if the operation was successful,
/// or a [`ContractError`] if the contract was not created.
/// ## Params
/// * **deps** is the object of type [`DepsMut`].
///
/// * **env** is the object of type [`Env`].
///
/// * **_info** is the object of type [`MessageInfo`].
///
/// * **msg** is a message of type [`InstantiateMsg`] which contains the parameters for creating the contract.
#[cfg_attr(not(feature = "library"), entry_point)]
pub fn instantiate(
    deps: DepsMut,
    env: Env,
    _info: MessageInfo,
    msg: InstantiateMsg,
) -> StdResult<Response> {
    set_contract_version(deps.storage, CONTRACT_NAME, CONTRACT_VERSION)?;

    // Store config
    CONFIG.save(
        deps.storage,
        &Config {
            astro_token_addr: addr_validate_to_lower(deps.api, &msg.deposit_token_addr)?,
            xastro_token_addr: Addr::unchecked(""),
        },
    )?;

    // Create xASTRO token
    let sub_msg: Vec<SubMsg> = vec![SubMsg {
        msg: WasmMsg::Instantiate {
            admin: Some(msg.owner),
            code_id: msg.token_code_id,
            msg: to_binary(&TokenInstantiateMsg {
                name: TOKEN_NAME.to_string(),
                symbol: TOKEN_SYMBOL.to_string(),
                decimals: 6,
                initial_balances: vec![],
                mint: Some(MinterResponse {
                    minter: env.contract.address.to_string(),
                    cap: None,
                }),
            })?,
            funds: vec![],
            label: String::from("Astroport Staking Token"),
        }
        .into(),
        id: INSTANTIATE_TOKEN_REPLY_ID,
        gas_limit: None,
        reply_on: ReplyOn::Success,
    }];

    Ok(Response::new().add_submessages(sub_msg))
}

/// ## Description
/// Exposes execute functions available in the contract.
/// ## Params
/// * **deps** is the object of type [`Deps`].
///
/// * **env** is the object of type [`Env`].
///
/// * **_info** is the object of type [`MessageInfo`].
///
/// * **msg** is the object of type [`ExecuteMsg`].
///
/// ## Queries
/// * **ExecuteMsg::Receive(msg)** Receives a message of type [`Cw20ReceiveMsg`] and processes
/// it depending on the received template.
#[cfg_attr(not(feature = "library"), entry_point)]
pub fn execute(
    deps: DepsMut,
    env: Env,
    info: MessageInfo,
    msg: ExecuteMsg,
) -> Result<Response, ContractError> {
    match msg {
        ExecuteMsg::Receive(msg) => receive_cw20(deps, env, info, msg),
    }
}

/// # Description
/// The entry point to the contract for processing replies from submessages. For now it only sets the xASTRO contract address.
/// # Params
/// * **deps** is the object of type [`DepsMut`].
///
/// * **_env** is the object of type [`Env`].
///
/// * **msg** is the object of type [`Reply`].
#[cfg_attr(not(feature = "library"), entry_point)]
pub fn reply(deps: DepsMut, _env: Env, msg: Reply) -> Result<Response, ContractError> {
    let mut config: Config = CONFIG.load(deps.storage)?;

    if config.xastro_token_addr != Addr::unchecked("") {
        return Err(ContractError::Unauthorized {});
    }

    let data = msg.result.unwrap().data.unwrap();
    let res: MsgInstantiateContractResponse =
        Message::parse_from_bytes(data.as_slice()).map_err(|_| {
            StdError::parse_err("MsgInstantiateContractResponse", "failed to parse data")
        })?;

    // Set xASTRO addr
    config.xastro_token_addr = addr_validate_to_lower(deps.api, res.get_contract_address())?;

    CONFIG.save(deps.storage, &config)?;

    Ok(Response::new())
}

/// ## Description
/// Receives a message of type [`Cw20ReceiveMsg`] and processes it depending on the received template.
/// If the template is not found in the received message, then a [`ContractError`] is returned,
<<<<<<< HEAD
/// otherwise returns a [`Response`] with the specified attributes if the operation was successful.
=======
/// otherwise returns a [`Response`] with the specified attributes if the operation was successful
>>>>>>> 3ae14975
/// ## Params
/// * **deps** is the object of type [`DepsMut`].
///
/// * **env** is the object of type [`Env`].
///
/// * **info** is the object of type [`MessageInfo`].
///
/// * **cw20_msg** is the object of type [`Cw20ReceiveMsg`]. This is the CW20 message to process.
fn receive_cw20(
    deps: DepsMut,
    env: Env,
    info: MessageInfo,
    cw20_msg: Cw20ReceiveMsg,
) -> Result<Response, ContractError> {
    let config: Config = CONFIG.load(deps.storage)?;

    let recipient = cw20_msg.sender;
    let amount = cw20_msg.amount;

    let mut total_deposit = get_total_deposit(deps.as_ref(), env, config.clone())?;
    let total_shares = get_total_shares(deps.as_ref(), config.clone())?;

    match from_binary(&cw20_msg.msg)? {
        Cw20HookMsg::Enter {} => {
            if info.sender != config.astro_token_addr {
                return Err(ContractError::Unauthorized {});
            }
            // In a CW20 `send`, the total balance of the recipient is is already increased.
            // To properly calculate the total amount of ASTRO deposited in staking, we should subtract the user deposit from the pool
            total_deposit -= amount;
            let mint_amount: Uint128 = if total_shares.is_zero() || total_deposit.is_zero() {
                amount
            } else {
                amount
                    .checked_mul(total_shares)?
                    .checked_div(total_deposit)
                    .map_err(|e| StdError::DivideByZero { source: e })?
            };

            let res = Response::new().add_message(CosmosMsg::Wasm(WasmMsg::Execute {
                contract_addr: config.xastro_token_addr.to_string(),
                msg: to_binary(&Cw20ExecuteMsg::Mint {
                    recipient,
                    amount: mint_amount,
                })?,
                funds: vec![],
            }));

            Ok(res)
        }
        Cw20HookMsg::Leave {} => {
            if info.sender != config.xastro_token_addr {
                return Err(ContractError::Unauthorized {});
            }

            let what = amount
                .checked_mul(total_deposit)?
                .checked_div(total_shares)
                .map_err(|e| StdError::DivideByZero { source: e })?;

            // Burn share
            let res = Response::new()
                .add_message(CosmosMsg::Wasm(WasmMsg::Execute {
                    contract_addr: config.xastro_token_addr.to_string(),
                    msg: to_binary(&Cw20ExecuteMsg::Burn { amount })?,
                    funds: vec![],
                }))
                .add_message(CosmosMsg::Wasm(WasmMsg::Execute {
                    contract_addr: config.astro_token_addr.to_string(),
                    msg: to_binary(&Cw20ExecuteMsg::Transfer {
                        recipient,
                        amount: what,
                    })?,
                    funds: vec![],
                }));

            Ok(res)
        }
    }
}

/// ## Description
/// Returns the total amount of xASTRO currently issued.
/// ## Params
/// * **deps** is the object of type [`Deps`].
///
/// * **config** is the object of type [`Config`]. This is the staking contract configuration.
pub fn get_total_shares(deps: Deps, config: Config) -> StdResult<Uint128> {
    let result: TokenInfoResponse = deps
        .querier
        .query_wasm_smart(&config.xastro_token_addr, &Cw20QueryMsg::TokenInfo {})?;

    Ok(result.total_supply)
}

/// ## Description
/// Returns the total amount of ASTRO deposited in the contract.
/// ## Params
/// * **deps** is the object of type [`Deps`].
///
/// * **env** is the object of type [`Env`].
///
/// * **config** is the object of type [`Config`]. This is the staking contract configuration.
pub fn get_total_deposit(deps: Deps, env: Env, config: Config) -> StdResult<Uint128> {
    let result: BalanceResponse = deps.querier.query_wasm_smart(
        &config.astro_token_addr,
        &Cw20QueryMsg::Balance {
            address: env.contract.address.to_string(),
        },
    )?;
    Ok(result.balance)
}

/// # Description
/// Exposes all the queries available in the contract.
/// # Params
/// * **deps** is the object of type [`DepsMut`].
///
/// * **env** is the object of type [`Env`].
///
/// * **msg** is the object of type [`QueryMsg`].
///
/// ## Queries
/// * **QueryMsg::Config {}** Returns the staking contract configuration using a [`ConfigResponse`] object.
#[cfg_attr(not(feature = "library"), entry_point)]
pub fn query(deps: Deps, _env: Env, msg: QueryMsg) -> StdResult<Binary> {
    let config = CONFIG.load(deps.storage)?;
    match msg {
        QueryMsg::Config {} => Ok(to_binary(&ConfigResponse {
            deposit_token_addr: config.astro_token_addr,
            share_token_addr: config.xastro_token_addr,
        })?),
    }
}<|MERGE_RESOLUTION|>--- conflicted
+++ resolved
@@ -34,11 +34,11 @@
 /// Returns a [`Response`] with the specified attributes if the operation was successful,
 /// or a [`ContractError`] if the contract was not created.
 /// ## Params
-/// * **deps** is the object of type [`DepsMut`].
-///
-/// * **env** is the object of type [`Env`].
-///
-/// * **_info** is the object of type [`MessageInfo`].
+/// * **deps** is an object of type [`DepsMut`].
+///
+/// * **env** is an object of type [`Env`].
+///
+/// * **_info** is an object of type [`MessageInfo`].
 ///
 /// * **msg** is a message of type [`InstantiateMsg`] which contains the parameters for creating the contract.
 #[cfg_attr(not(feature = "library"), entry_point)]
@@ -59,7 +59,7 @@
         },
     )?;
 
-    // Create xASTRO token
+    // Create the xASTRO token
     let sub_msg: Vec<SubMsg> = vec![SubMsg {
         msg: WasmMsg::Instantiate {
             admin: Some(msg.owner),
@@ -75,7 +75,7 @@
                 }),
             })?,
             funds: vec![],
-            label: String::from("Astroport Staking Token"),
+            label: String::from("Staked Astroport Token"),
         }
         .into(),
         id: INSTANTIATE_TOKEN_REPLY_ID,
@@ -89,13 +89,13 @@
 /// ## Description
 /// Exposes execute functions available in the contract.
 /// ## Params
-/// * **deps** is the object of type [`Deps`].
-///
-/// * **env** is the object of type [`Env`].
-///
-/// * **_info** is the object of type [`MessageInfo`].
-///
-/// * **msg** is the object of type [`ExecuteMsg`].
+/// * **deps** is an object of type [`Deps`].
+///
+/// * **env** is an object of type [`Env`].
+///
+/// * **_info** is an object of type [`MessageInfo`].
+///
+/// * **msg** is an object of type [`ExecuteMsg`].
 ///
 /// ## Queries
 /// * **ExecuteMsg::Receive(msg)** Receives a message of type [`Cw20ReceiveMsg`] and processes
@@ -115,11 +115,11 @@
 /// # Description
 /// The entry point to the contract for processing replies from submessages. For now it only sets the xASTRO contract address.
 /// # Params
-/// * **deps** is the object of type [`DepsMut`].
-///
-/// * **_env** is the object of type [`Env`].
-///
-/// * **msg** is the object of type [`Reply`].
+/// * **deps** is an object of type [`DepsMut`].
+///
+/// * **_env** is an object of type [`Env`].
+///
+/// * **msg** is an object of type [`Reply`].
 #[cfg_attr(not(feature = "library"), entry_point)]
 pub fn reply(deps: DepsMut, _env: Env, msg: Reply) -> Result<Response, ContractError> {
     let mut config: Config = CONFIG.load(deps.storage)?;
@@ -145,19 +145,15 @@
 /// ## Description
 /// Receives a message of type [`Cw20ReceiveMsg`] and processes it depending on the received template.
 /// If the template is not found in the received message, then a [`ContractError`] is returned,
-<<<<<<< HEAD
-/// otherwise returns a [`Response`] with the specified attributes if the operation was successful.
-=======
 /// otherwise returns a [`Response`] with the specified attributes if the operation was successful
->>>>>>> 3ae14975
-/// ## Params
-/// * **deps** is the object of type [`DepsMut`].
-///
-/// * **env** is the object of type [`Env`].
-///
-/// * **info** is the object of type [`MessageInfo`].
-///
-/// * **cw20_msg** is the object of type [`Cw20ReceiveMsg`]. This is the CW20 message to process.
+/// ## Params
+/// * **deps** is an object of type [`DepsMut`].
+///
+/// * **env** is an object of type [`Env`].
+///
+/// * **info** is an object of type [`MessageInfo`].
+///
+/// * **cw20_msg** is an object of type [`Cw20ReceiveMsg`]. This is the CW20 message to process.
 fn receive_cw20(
     deps: DepsMut,
     env: Env,
@@ -234,9 +230,9 @@
 /// ## Description
 /// Returns the total amount of xASTRO currently issued.
 /// ## Params
-/// * **deps** is the object of type [`Deps`].
-///
-/// * **config** is the object of type [`Config`]. This is the staking contract configuration.
+/// * **deps** is an object of type [`Deps`].
+///
+/// * **config** is an object of type [`Config`]. This is the staking contract configuration.
 pub fn get_total_shares(deps: Deps, config: Config) -> StdResult<Uint128> {
     let result: TokenInfoResponse = deps
         .querier
@@ -248,11 +244,11 @@
 /// ## Description
 /// Returns the total amount of ASTRO deposited in the contract.
 /// ## Params
-/// * **deps** is the object of type [`Deps`].
-///
-/// * **env** is the object of type [`Env`].
-///
-/// * **config** is the object of type [`Config`]. This is the staking contract configuration.
+/// * **deps** is an object of type [`Deps`].
+///
+/// * **env** is an object of type [`Env`].
+///
+/// * **config** is an object of type [`Config`]. This is the staking contract configuration.
 pub fn get_total_deposit(deps: Deps, env: Env, config: Config) -> StdResult<Uint128> {
     let result: BalanceResponse = deps.querier.query_wasm_smart(
         &config.astro_token_addr,
@@ -266,11 +262,11 @@
 /// # Description
 /// Exposes all the queries available in the contract.
 /// # Params
-/// * **deps** is the object of type [`DepsMut`].
-///
-/// * **env** is the object of type [`Env`].
-///
-/// * **msg** is the object of type [`QueryMsg`].
+/// * **deps** is an object of type [`DepsMut`].
+///
+/// * **env** is an object of type [`Env`].
+///
+/// * **msg** is an object of type [`QueryMsg`].
 ///
 /// ## Queries
 /// * **QueryMsg::Config {}** Returns the staking contract configuration using a [`ConfigResponse`] object.
