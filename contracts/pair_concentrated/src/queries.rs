#[cfg(not(feature = "library"))]
use cosmwasm_std::entry_point;
use cosmwasm_std::{
    to_binary, Binary, Decimal, Decimal256, Deps, Env, StdError, StdResult, Uint128, Uint64,
};
use itertools::Itertools;

use astroport::asset::{Asset, AssetInfo};
use astroport::cosmwasm_ext::{DecimalToInteger, IntegerToDecimal};
use astroport::observation::query_observation;
use astroport::pair::{
    ConfigResponse, PoolResponse, ReverseSimulationResponse, SimulationResponse,
};

use astroport::pair_concentrated::{ConcentratedPoolConfig, QueryMsg};
use astroport::querier::{query_factory_config, query_fee_info, query_supply};

use crate::contract::LP_TOKEN_PRECISION;
use crate::error::ContractError;
use crate::math::calc_d;

use crate::state::{Precisions, BALANCES, CONFIG, OBSERVATIONS};

use crate::utils::{
    before_swap_check, compute_offer_amount, compute_swap, get_share_in_assets, pool_info,
    query_pools,
};

/// Exposes all the queries available in the contract.
///
/// ## Queries
/// * **QueryMsg::Pair {}** Returns information about the pair in an object of type [`PairInfo`].
///
/// * **QueryMsg::Pool {}** Returns information about the amount of assets in the pair contract as
/// well as the amount of LP tokens issued using an object of type [`PoolResponse`].
///
/// * **QueryMsg::Share { amount }** Returns the amount of assets that could be withdrawn from the pool
/// using a specific amount of LP tokens. The result is returned in a vector that contains objects of type [`Asset`].
///
/// * **QueryMsg::Simulation { offer_asset }** Returns the result of a swap simulation using a [`SimulationResponse`] object.
///
/// * **QueryMsg::ReverseSimulation { ask_asset }** Returns the result of a reverse swap simulation  using
/// a [`ReverseSimulationResponse`] object.
///
/// * **QueryMsg::CumulativePrices {}** Returns information about cumulative prices for the assets in the
/// pool using a [`CumulativePricesResponse`] object.
///
/// * **QueryMsg::Config {}** Returns the configuration for the pair contract using a [`ConfigResponse`] object.
///
/// * **QueryMsg::AssetBalanceAt { asset_info, block_height }** Returns the balance of the specified
/// asset that was in the pool just preceding the moment of the specified block height creation.
#[cfg_attr(not(feature = "library"), entry_point)]
pub fn query(deps: Deps, env: Env, msg: QueryMsg) -> StdResult<Binary> {
    match msg {
        QueryMsg::Pair {} => to_binary(&CONFIG.load(deps.storage)?.pair_info),
        QueryMsg::Pool {} => to_binary(&query_pool(deps)?),
        QueryMsg::Share { amount } => to_binary(
            &query_share(deps, amount).map_err(|err| StdError::generic_err(err.to_string()))?,
        ),
        QueryMsg::Simulation { offer_asset, .. } => to_binary(
            &query_simulation(deps, env, offer_asset)
                .map_err(|err| StdError::generic_err(format!("{err}")))?,
        ),
        QueryMsg::ReverseSimulation { ask_asset, .. } => to_binary(
            &query_reverse_simulation(deps, env, ask_asset)
                .map_err(|err| StdError::generic_err(format!("{err}")))?,
        ),
        QueryMsg::CumulativePrices {} => Err(StdError::generic_err(
            stringify!(Not implemented. Use {"observe": {"seconds_ago": ... }} instead.),
        )),
        QueryMsg::Observe { seconds_ago } => {
            to_binary(&query_observation(deps, env, OBSERVATIONS, seconds_ago)?)
        }
        QueryMsg::Config {} => to_binary(&query_config(deps, env)?),
        QueryMsg::LpPrice {} => to_binary(&query_lp_price(deps)?),
        QueryMsg::ComputeD {} => to_binary(&query_compute_d(deps, env)?),
        QueryMsg::AssetBalanceAt {
            asset_info,
            block_height,
        } => to_binary(&query_asset_balances_at(deps, asset_info, block_height)?),
    }
}

/// Returns the amounts of assets in the pair contract as well as the amount of LP
/// tokens currently minted in an object of type [`PoolResponse`].
fn query_pool(deps: Deps) -> StdResult<PoolResponse> {
    let config = CONFIG.load(deps.storage)?;
    let (assets, total_share) = pool_info(deps.querier, &config)?;

    let resp = PoolResponse {
        assets,
        total_share,
    };

    Ok(resp)
}

/// Returns the amount of assets that could be withdrawn from the pool using a specific amount of LP tokens.
/// The result is returned in a vector that contains objects of type [`Asset`].
///
/// * **amount** is the amount of LP tokens for which we calculate associated amounts of assets.
fn query_share(deps: Deps, amount: Uint128) -> Result<Vec<Asset>, ContractError> {
    let config = CONFIG.load(deps.storage)?;
    let precisions = Precisions::new(deps.storage)?;
    let pools = query_pools(
        deps.querier,
        &config.pair_info.contract_addr,
        &config,
        &precisions,
    )?;
    let total_share = query_supply(&deps.querier, &config.pair_info.liquidity_token)?;
<<<<<<< HEAD
    let refund_assets = get_share_in_assets(&pools, amount, total_share);
=======
    let refund_assets =
        get_share_in_assets(&pools, amount.saturating_sub(Uint128::one()), total_share);
>>>>>>> ed2eb687

    let refund_assets = refund_assets
        .into_iter()
        .map(|asset| {
            let prec = precisions.get_precision(&asset.info).unwrap();

            Ok(Asset {
                info: asset.info,
                amount: asset.amount.to_uint(prec)?,
            })
        })
        .collect::<StdResult<Vec<_>>>()?;

    Ok(refund_assets)
}

/// Returns information about a swap simulation.
pub fn query_simulation(
    deps: Deps,
    env: Env,
    offer_asset: Asset,
) -> Result<SimulationResponse, ContractError> {
    let config = CONFIG.load(deps.storage)?;
    let precisions = Precisions::new(deps.storage)?;
    let offer_asset_prec = precisions.get_precision(&offer_asset.info)?;
    let offer_asset_dec = offer_asset.to_decimal_asset(offer_asset_prec)?;

    let pools = query_pools(deps.querier, &env.contract.address, &config, &precisions)?;

    let (offer_ind, _) = pools
        .iter()
        .find_position(|asset| asset.info == offer_asset.info)
        .ok_or_else(|| ContractError::InvalidAsset(offer_asset_dec.info.to_string()))?;
    let ask_ind = 1 - offer_ind;
    let ask_asset_prec = precisions.get_precision(&pools[ask_ind].info)?;

    before_swap_check(&pools, offer_asset_dec.amount)?;

    let xs = pools.iter().map(|asset| asset.amount).collect_vec();

    // Get fee info from the factory
    let fee_info = query_fee_info(
        &deps.querier,
        &config.factory_addr,
        config.pair_info.pair_type.clone(),
    )?;
    let mut maker_fee_share = Decimal256::zero();
    if fee_info.fee_address.is_some() {
        maker_fee_share = fee_info.maker_fee_rate.into();
    }

    let swap_result = compute_swap(
        &xs,
        offer_asset_dec.amount,
        ask_ind,
        &config,
        &env,
        maker_fee_share,
    )?;

    Ok(SimulationResponse {
        return_amount: swap_result.dy.to_uint(ask_asset_prec)?,
        spread_amount: swap_result.spread_fee.to_uint(ask_asset_prec)?,
        commission_amount: swap_result.total_fee.to_uint(ask_asset_prec)?,
    })
}

/// Returns information about a reverse swap simulation.
pub fn query_reverse_simulation(
    deps: Deps,
    env: Env,
    ask_asset: Asset,
) -> Result<ReverseSimulationResponse, ContractError> {
    let config = CONFIG.load(deps.storage)?;
    let precisions = Precisions::new(deps.storage)?;
    let ask_asset_prec = precisions.get_precision(&ask_asset.info)?;
    let ask_asset_dec = ask_asset.to_decimal_asset(ask_asset_prec)?;

    let pools = query_pools(deps.querier, &env.contract.address, &config, &precisions)?;

    let (ask_ind, _) = pools
        .iter()
        .find_position(|asset| asset.info == ask_asset.info)
        .ok_or_else(|| ContractError::InvalidAsset(ask_asset.info.to_string()))?;
    let offer_ind = 1 - ask_ind;
    let offer_asset_prec = precisions.get_precision(&pools[offer_ind].info)?;

    let xs = pools.iter().map(|asset| asset.amount).collect_vec();
    let (offer_amount, spread_amount, commission_amount) =
        compute_offer_amount(&xs, ask_asset_dec.amount, ask_ind, &config, &env)?;

    Ok(ReverseSimulationResponse {
        offer_amount: offer_amount.to_uint(offer_asset_prec)?,
        spread_amount: spread_amount.to_uint(offer_asset_prec)?,
        commission_amount: commission_amount.to_uint(offer_asset_prec)?,
    })
}

/// Compute the current LP token virtual price.
pub fn query_lp_price(deps: Deps) -> StdResult<Decimal256> {
    let config = CONFIG.load(deps.storage)?;
    let total_lp = query_supply(&deps.querier, &config.pair_info.liquidity_token)?
        .to_decimal256(LP_TOKEN_PRECISION)?;
    let vlp_price = config
        .pool_state
        .price_state
        .xcp
        .checked_div(total_lp)
        .unwrap_or_else(|_| Decimal256::zero());
    Ok(vlp_price)
}

/// Returns the pair contract configuration.
pub fn query_config(deps: Deps, env: Env) -> StdResult<ConfigResponse> {
    let config = CONFIG.load(deps.storage)?;
    let amp_gamma = config.pool_state.get_amp_gamma(&env);
    let dec256_price_scale = config.pool_state.price_state.price_scale;
    let price_scale = Decimal::from_atomics(
        Uint128::try_from(dec256_price_scale.atomics())?,
        dec256_price_scale.decimal_places(),
    )
    .map_err(|e| StdError::generic_err(format!("{e}")))?;

    let factory_config = query_factory_config(&deps.querier, &config.factory_addr)?;

    Ok(ConfigResponse {
        block_time_last: config.block_time_last,
        params: Some(to_binary(&ConcentratedPoolConfig {
            amp: amp_gamma.amp,
            gamma: amp_gamma.gamma,
            mid_fee: config.pool_params.mid_fee,
            out_fee: config.pool_params.out_fee,
            fee_gamma: config.pool_params.fee_gamma,
            repeg_profit_threshold: config.pool_params.repeg_profit_threshold,
            min_price_scale_delta: config.pool_params.min_price_scale_delta,
            price_scale,
            ma_half_time: config.pool_params.ma_half_time,
            track_asset_balances: config.track_asset_balances,
        })?),
        owner: config.owner.unwrap_or(factory_config.owner),
        factory_addr: config.factory_addr,
    })
}

/// Compute the current pool D value.
pub fn query_compute_d(deps: Deps, env: Env) -> StdResult<Decimal256> {
    let config = CONFIG.load(deps.storage)?;
    let precisions = Precisions::new(deps.storage)?;

    let mut xs = query_pools(deps.querier, &env.contract.address, &config, &precisions)
        .map_err(|e| StdError::generic_err(e.to_string()))?
        .into_iter()
        .map(|a| a.amount)
        .collect_vec();

    if xs[0].is_zero() || xs[1].is_zero() {
        return Err(StdError::generic_err("Pools are empty"));
    }

    xs[1] *= config.pool_state.price_state.price_scale;

    let amp_gamma = config.pool_state.get_amp_gamma(&env);
    calc_d(&xs, &amp_gamma)
}

/// Returns the balance of the specified asset that was in the pool
/// just preceding the moment of the specified block height creation.
/// It will return None (null) if the balance was not tracked up to the specified block height
pub fn query_asset_balances_at(
    deps: Deps,
    asset_info: AssetInfo,
    block_height: Uint64,
) -> StdResult<Option<Uint128>> {
    BALANCES.may_load_at_height(deps.storage, &asset_info, block_height.u64())
}

#[cfg(test)]
mod testing {
    use std::error::Error;
    use std::str::FromStr;

    use astroport::observation::{query_observation, Observation, OracleObservation};
    use astroport_circular_buffer::BufferManager;
    use cosmwasm_std::testing::{mock_dependencies, mock_env};
    use cosmwasm_std::Timestamp;

    use super::*;

    pub fn f64_to_dec<T>(val: f64) -> T
    where
        T: FromStr,
        T::Err: Error,
    {
        T::from_str(&val.to_string()).unwrap()
    }

    #[test]
    fn observations_full_buffer() {
        let mut deps = mock_dependencies();
        let mut env = mock_env();
        env.block.time = Timestamp::from_seconds(100_000);
        BufferManager::init(&mut deps.storage, OBSERVATIONS, 20).unwrap();

        let mut buffer = BufferManager::new(&deps.storage, OBSERVATIONS).unwrap();

        let err = query_observation(deps.as_ref(), env.clone(), OBSERVATIONS, 11000).unwrap_err();
        assert_eq!(err.to_string(), "Generic error: Buffer is empty");

        let array = (1..=30)
            .into_iter()
            .map(|i| Observation {
                timestamp: env.block.time.seconds() + i * 1000,
                base_sma: Default::default(),
                base_amount: i.into(),
                quote_sma: Default::default(),
                quote_amount: (i * i).into(),
            })
            .collect_vec();
        buffer.push_many(&array);
        buffer.commit(&mut deps.storage).unwrap();

        env.block.time = env.block.time.plus_seconds(30_000);

        assert_eq!(
            OracleObservation {
                timestamp: 120_000,
                price: f64_to_dec(20.0 / 400.0),
            },
            query_observation(deps.as_ref(), env.clone(), OBSERVATIONS, 10000).unwrap()
        );

        assert_eq!(
            OracleObservation {
                timestamp: 124_411,
                price: f64_to_dec(0.04098166666666694),
            },
            query_observation(deps.as_ref(), env.clone(), OBSERVATIONS, 5589).unwrap()
        );

        let err = query_observation(deps.as_ref(), env, OBSERVATIONS, 35_000).unwrap_err();
        assert_eq!(
            err.to_string(),
            "Generic error: Requested observation is too old. Last known observation is at 111000"
        );
    }

    #[test]
    fn observations_incomplete_buffer() {
        let mut deps = mock_dependencies();
        let mut env = mock_env();
        env.block.time = Timestamp::from_seconds(100_000);
        BufferManager::init(&mut deps.storage, OBSERVATIONS, 3000).unwrap();

        let mut buffer = BufferManager::new(&deps.storage, OBSERVATIONS).unwrap();

        let err = query_observation(deps.as_ref(), env.clone(), OBSERVATIONS, 11000).unwrap_err();
        assert_eq!(err.to_string(), "Generic error: Buffer is empty");

        let array = (1..=30)
            .into_iter()
            .map(|i| Observation {
                timestamp: env.block.time.seconds() + i * 1000,
                base_sma: Default::default(),
                base_amount: i.into(),
                quote_sma: Default::default(),
                quote_amount: (i * i).into(),
            })
            .collect_vec();
        buffer.push_many(&array);
        buffer.commit(&mut deps.storage).unwrap();

        env.block.time = env.block.time.plus_seconds(30_000);

        assert_eq!(
            OracleObservation {
                timestamp: 120_000,
                price: f64_to_dec(20.0 / 400.0),
            },
            query_observation(deps.as_ref(), env.clone(), OBSERVATIONS, 10000).unwrap()
        );

        assert_eq!(
            OracleObservation {
                timestamp: 124_411,
                price: f64_to_dec(0.04098166666666694),
            },
            query_observation(deps.as_ref(), env.clone(), OBSERVATIONS, 5589).unwrap()
        );
    }

    #[test]
    fn observations_checking_triple_capacity_step_by_step() {
        let mut deps = mock_dependencies();
        let mut env = mock_env();
        env.block.time = Timestamp::from_seconds(100_000);
        const CAPACITY: u32 = 20;
        BufferManager::init(&mut deps.storage, OBSERVATIONS, CAPACITY).unwrap();

        let mut buffer = BufferManager::new(&deps.storage, OBSERVATIONS).unwrap();

        let ts = env.block.time.seconds();

        let array = (1..=CAPACITY * 3)
            .into_iter()
            .map(|i| Observation {
                timestamp: ts + i as u64 * 1000,
                base_sma: Default::default(),
                base_amount: (i * i).into(),
                quote_sma: Default::default(),
                quote_amount: i.into(),
            })
            .collect_vec();

        for (k, obs) in array.iter().enumerate() {
            env.block.time = env.block.time.plus_seconds(1000);

            buffer.push(&obs);
            buffer.commit(&mut deps.storage).unwrap();
            let k1 = k as u32 + 1;

            let from = k1.saturating_sub(CAPACITY) + 1;
            let to = k1;

            for i in from..=to {
                let shift = (to - i) as u64;
                if shift != 0 {
                    assert_eq!(
                        OracleObservation {
                            timestamp: ts + i as u64 * 1000 + 500,
                            price: f64_to_dec(i as f64 + 0.5),
                        },
                        query_observation(
                            deps.as_ref(),
                            env.clone(),
                            OBSERVATIONS,
                            shift * 1000 - 500
                        )
                        .unwrap()
                    );
                }
                assert_eq!(
                    OracleObservation {
                        timestamp: ts + i as u64 * 1000,
                        price: f64_to_dec(i as f64),
                    },
                    query_observation(deps.as_ref(), env.clone(), OBSERVATIONS, shift * 1000)
                        .unwrap()
                );
            }
        }
    }
}<|MERGE_RESOLUTION|>--- conflicted
+++ resolved
@@ -109,12 +109,8 @@
         &precisions,
     )?;
     let total_share = query_supply(&deps.querier, &config.pair_info.liquidity_token)?;
-<<<<<<< HEAD
-    let refund_assets = get_share_in_assets(&pools, amount, total_share);
-=======
     let refund_assets =
         get_share_in_assets(&pools, amount.saturating_sub(Uint128::one()), total_share);
->>>>>>> ed2eb687
 
     let refund_assets = refund_assets
         .into_iter()
