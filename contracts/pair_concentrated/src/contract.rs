--- conflicted
+++ resolved
@@ -895,10 +895,7 @@
             "1.0.0" | "1.1.0" | "1.1.1" | "1.1.2" => migrate_config(deps.storage)?,
             "1.1.4" => migrate_config_from_v114(deps.storage)?,
             "1.2.0" | "1.2.1" | "1.2.2" => migrate_config_from_v120(deps.storage)?,
-<<<<<<< HEAD
-=======
             "2.0.0" => {}
->>>>>>> 0b2fb937
             _ => return Err(ContractError::MigrationError {}),
         },
         _ => return Err(ContractError::MigrationError {}),
