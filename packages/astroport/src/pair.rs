use cosmwasm_schema::{cw_serde, QueryResponses};
use cosmwasm_std::{Addr, Binary, Decimal, Decimal256, Uint128, Uint64};
use cw20::Cw20ReceiveMsg;

use crate::asset::{Asset, AssetInfo, PairInfo};
use crate::observation::OracleObservation;

/// The default swap slippage
pub const DEFAULT_SLIPPAGE: &str = "0.005";
/// The maximum allowed swap slippage
pub const MAX_ALLOWED_SLIPPAGE: &str = "0.5";
/// The maximum fee share allowed, 10%
pub const MAX_FEE_SHARE_BPS: u16 = 1000;

/// Decimal precision for TWAP results
pub const TWAP_PRECISION: u8 = 6;

/// Min safe trading size (0.00001) to calculate a price. This value considers
/// amount in decimal form with respective token precision.
pub const MIN_TRADE_SIZE: Decimal256 = Decimal256::raw(10000000000000);

/// This structure describes the parameters used for creating a contract.
#[cw_serde]
pub struct InstantiateMsg {
    /// Information about assets in the pool
    pub asset_infos: Vec<AssetInfo>,
    /// The token contract code ID used for the tokens in the pool
    pub token_code_id: u64,
    /// The factory contract address
    pub factory_addr: String,
    /// Optional binary serialised parameters for custom pool types
    pub init_params: Option<Binary>,
}

/// This structure describes the execute messages available in the contract.
#[cw_serde]
pub enum ExecuteMsg {
    /// Receives a message of type [`Cw20ReceiveMsg`]
    Receive(Cw20ReceiveMsg),
    /// ProvideLiquidity allows someone to provide liquidity in the pool
    ProvideLiquidity {
        /// The assets available in the pool
        assets: Vec<Asset>,
        /// The slippage tolerance that allows liquidity provision only if the price in the pool doesn't move too much
        slippage_tolerance: Option<Decimal>,
        /// Determines whether the LP tokens minted for the user is auto_staked in the Generator contract
        auto_stake: Option<bool>,
        /// The receiver of LP tokens
        receiver: Option<String>,
    },
    /// Swap performs a swap in the pool
    Swap {
        offer_asset: Asset,
        ask_asset_info: Option<AssetInfo>,
        belief_price: Option<Decimal>,
        max_spread: Option<Decimal>,
        to: Option<String>,
    },
    /// Update the pair configuration
    UpdateConfig { params: Binary },
    /// ProposeNewOwner creates a proposal to change contract ownership.
    /// The validity period for the proposal is set in the `expires_in` variable.
    ProposeNewOwner {
        /// Newly proposed contract owner
        owner: String,
        /// The date after which this proposal expires
        expires_in: u64,
    },
    /// DropOwnershipProposal removes the existing offer to change contract ownership.
    DropOwnershipProposal {},
    /// Used to claim contract ownership.
    ClaimOwnership {},
}

/// This structure describes a CW20 hook message.
#[cw_serde]
pub enum Cw20HookMsg {
    /// Swap a given amount of asset
    Swap {
        ask_asset_info: Option<AssetInfo>,
        belief_price: Option<Decimal>,
        max_spread: Option<Decimal>,
        to: Option<String>,
    },
    /// Withdraw liquidity from the pool
    WithdrawLiquidity {
        #[serde(default)]
        assets: Vec<Asset>,
    },
}

/// This structure describes the query messages available in the contract.
#[cw_serde]
#[derive(QueryResponses)]
pub enum QueryMsg {
    /// Returns information about a pair in an object of type [`super::asset::PairInfo`].
    #[returns(PairInfo)]
    Pair {},
    /// Returns information about a pool in an object of type [`PoolResponse`].
    #[returns(PoolResponse)]
    Pool {},
    /// Returns contract configuration settings in a custom [`ConfigResponse`] structure.
    #[returns(ConfigResponse)]
    Config {},
    /// Returns information about the share of the pool in a vector that contains objects of type [`Asset`].
    #[returns(Vec<Asset>)]
    Share { amount: Uint128 },
    /// Returns information about a swap simulation in a [`SimulationResponse`] object.
    #[returns(SimulationResponse)]
    Simulation {
        offer_asset: Asset,
        ask_asset_info: Option<AssetInfo>,
    },
    /// Returns information about cumulative prices in a [`ReverseSimulationResponse`] object.
    #[returns(ReverseSimulationResponse)]
    ReverseSimulation {
        offer_asset_info: Option<AssetInfo>,
        ask_asset: Asset,
    },
    /// Returns information about the cumulative prices in a [`CumulativePricesResponse`] object
    #[returns(CumulativePricesResponse)]
    CumulativePrices {},
    /// Returns current D invariant in as a [`u128`] value
    #[returns(Uint128)]
    QueryComputeD {},
    /// Returns the balance of the specified asset that was in the pool just preceeding the moment of the specified block height creation.
    #[returns(Option<Uint128>)]
    AssetBalanceAt {
        asset_info: AssetInfo,
        block_height: Uint64,
    },
    /// Query price from observations
    #[returns(OracleObservation)]
    Observe { seconds_ago: u64 },
}

/// This struct is used to return a query result with the total amount of LP tokens and assets in a specific pool.
#[cw_serde]
pub struct PoolResponse {
    /// The assets in the pool together with asset amounts
    pub assets: Vec<Asset>,
    /// The total amount of LP tokens currently issued
    pub total_share: Uint128,
}

/// This struct is used to return a query result with the general contract configuration.
#[cw_serde]
pub struct ConfigResponse {
    /// Last timestamp when the cumulative prices in the pool were updated
    pub block_time_last: u64,
    /// The pool's parameters
    pub params: Option<Binary>,
    /// The contract owner
    pub owner: Addr,
    /// The factory contract address
    pub factory_addr: Addr,
}

/// Holds the configuration for fee sharing
#[cw_serde]
pub struct FeeShareConfig {
    /// The fee shared with the address
    pub bps: u16,
    /// The share is sent to this address on every swap
    pub recipient: Addr,
}

/// This structure holds the parameters that are returned from a swap simulation response
#[cw_serde]
pub struct SimulationResponse {
    /// The amount of ask assets returned by the swap
    pub return_amount: Uint128,
    /// The spread used in the swap operation
    pub spread_amount: Uint128,
    /// The amount of fees charged by the transaction
    pub commission_amount: Uint128,
}

/// This structure holds the parameters that are returned from a reverse swap simulation response.
#[cw_serde]
pub struct ReverseSimulationResponse {
    /// The amount of offer assets returned by the reverse swap
    pub offer_amount: Uint128,
    /// The spread used in the swap operation
    pub spread_amount: Uint128,
    /// The amount of fees charged by the transaction
    pub commission_amount: Uint128,
}

/// This structure is used to return a cumulative prices query response.
#[cw_serde]
pub struct CumulativePricesResponse {
    /// The assets in the pool to query
    pub assets: Vec<Asset>,
    /// The total amount of LP tokens currently issued
    pub total_share: Uint128,
    /// The vector contains cumulative prices for each pair of assets in the pool
    pub cumulative_prices: Vec<(AssetInfo, AssetInfo, Uint128)>,
}

/// This structure describes a migration message.
/// We currently take no arguments for migrations.
#[cw_serde]
pub struct MigrateMsg {}

/// This structure holds XYK pool parameters.
#[cw_serde]
pub struct XYKPoolParams {
    /// Whether asset balances are tracked over blocks or not.
    /// They will not be tracked if the parameter is ignored.
    /// It can not be disabled later once enabled.
    pub track_asset_balances: Option<bool>,
}

/// This structure stores a XYK pool's configuration.
#[cw_serde]
pub struct XYKPoolConfig {
    /// Whether asset balances are tracked over blocks or not.
    pub track_asset_balances: bool,
    // The config for swap fee sharing
    pub fee_share: Option<FeeShareConfig>,
}

/// This enum stores the option available to enable asset balances tracking over blocks.
#[cw_serde]
pub enum XYKPoolUpdateParams {
    /// Enables asset balances tracking over blocks.
    EnableAssetBalancesTracking,
    /// Enables the sharing of swap fees with an external party.
    EnableFeeShare {
        /// The fee shared with the fee_share_address
        fee_share_bps: u16,
        /// The fee_share_bps is sent to this address on every swap
        fee_share_address: String,
    },
    DisableFeeShare,
}

/// This structure holds stableswap pool parameters.
#[cw_serde]
pub struct StablePoolParams {
    /// The current stableswap pool amplification
    pub amp: u64,
    /// The contract owner
    pub owner: Option<String>,
}

/// This structure stores a stableswap pool's configuration.
#[cw_serde]
pub struct StablePoolConfig {
    /// The stableswap pool amplification
    pub amp: Decimal,
    // The config for swap fee sharing
    pub fee_share: Option<FeeShareConfig>,
}

/// This enum stores the options available to start and stop changing a stableswap pool's amplification.
#[cw_serde]
pub enum StablePoolUpdateParams {
    StartChangingAmp {
        next_amp: u64,
        next_amp_time: u64,
    },
    StopChangingAmp {},
    /// Enables the sharing of swap fees with an external party.
    EnableFeeShare {
        /// The fee shared with the fee_share_address
        fee_share_bps: u16,
        /// The fee_share_bps is sent to this address on every swap
        fee_share_address: String,
    },
    DisableFeeShare,
}

#[cfg(test)]
mod tests {
    use cosmwasm_std::{from_json, to_json_binary};

    use crate::asset::native_asset_info;
<<<<<<< HEAD

    use super::*;
=======
    use cosmwasm_std::{from_json, to_json_binary};
>>>>>>> abc23e17

    #[cw_serde]
    pub struct LegacyInstantiateMsg {
        pub asset_infos: [AssetInfo; 2],
        pub token_code_id: u64,
        pub factory_addr: String,
        pub init_params: Option<Binary>,
    }

    #[cw_serde]
    pub struct LegacyConfigResponse {
        pub block_time_last: u64,
        pub params: Option<Binary>,
        pub factory_addr: Addr,
        pub owner: Addr,
    }

    #[test]
    fn test_init_msg_compatability() {
        let inst_msg = LegacyInstantiateMsg {
            asset_infos: [
                native_asset_info("uusd".to_string()),
                native_asset_info("uluna".to_string()),
            ],
            token_code_id: 0,
            factory_addr: "factory".to_string(),
            init_params: None,
        };

        let ser_msg = to_json_binary(&inst_msg).unwrap();
        // This .unwrap() is enough to make sure that [AssetInfo; 2] and Vec<AssetInfo> are compatible.
        let _: InstantiateMsg = from_json(&ser_msg).unwrap();
    }

    #[test]
    fn test_config_response_compatability() {
        let ser_msg = to_json_binary(&LegacyConfigResponse {
            block_time_last: 12,
            params: Some(
                to_json_binary(&StablePoolConfig {
                    amp: Decimal::one(),
                    fee_share: None,
                })
                .unwrap(),
            ),
            factory_addr: Addr::unchecked(""),
            owner: Addr::unchecked(""),
        })
        .unwrap();

        let _: ConfigResponse = from_json(&ser_msg).unwrap();
    }

    #[test]
    fn check_empty_vec_deserialization() {
        let variant: Cw20HookMsg = from_json(br#"{"withdraw_liquidity": {} }"#).unwrap();
        assert_eq!(variant, Cw20HookMsg::WithdrawLiquidity { assets: vec![] });
    }
}<|MERGE_RESOLUTION|>--- conflicted
+++ resolved
@@ -1,9 +1,10 @@
+use crate::observation::OracleObservation;
 use cosmwasm_schema::{cw_serde, QueryResponses};
+
+use crate::asset::{Asset, AssetInfo, PairInfo};
+
 use cosmwasm_std::{Addr, Binary, Decimal, Decimal256, Uint128, Uint64};
 use cw20::Cw20ReceiveMsg;
-
-use crate::asset::{Asset, AssetInfo, PairInfo};
-use crate::observation::OracleObservation;
 
 /// The default swap slippage
 pub const DEFAULT_SLIPPAGE: &str = "0.005";
@@ -274,15 +275,9 @@
 
 #[cfg(test)]
 mod tests {
+    use super::*;
+    use crate::asset::native_asset_info;
     use cosmwasm_std::{from_json, to_json_binary};
-
-    use crate::asset::native_asset_info;
-<<<<<<< HEAD
-
-    use super::*;
-=======
-    use cosmwasm_std::{from_json, to_json_binary};
->>>>>>> abc23e17
 
     #[cw_serde]
     pub struct LegacyInstantiateMsg {
