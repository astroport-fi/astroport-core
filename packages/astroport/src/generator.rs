--- conflicted
+++ resolved
@@ -142,13 +142,8 @@
         lp_token: String,
         new_proxy: String,
     },
-<<<<<<< HEAD
-    /// Add or remove token to blocked list
-    UpdateTokensBlockedlist {
-=======
     /// Add or remove token to the block list
     UpdateBlockedTokenslist {
->>>>>>> a0b72d09
         /// Tokens to add
         add: Option<Vec<AssetInfo>>,
         /// Tokens to remove
@@ -162,7 +157,6 @@
     DeactivatePools {
         pair_types: Vec<PairType>,
     },
-<<<<<<< HEAD
     /// Updates the boost emissions for specified user and generators
     CheckpointUserBoost {
         generators: Vec<String>,
@@ -172,8 +166,6 @@
         user: String,
         generators: Vec<String>,
     },
-=======
->>>>>>> a0b72d09
 }
 
 #[derive(Serialize, Deserialize, Clone, Debug, PartialEq, JsonSchema)]
@@ -333,11 +325,8 @@
     /// Proxy reward amount a user already received per reward proxy; used for proper reward calculation
     /// Vector of pairs (reward_proxy, reward debited).
     pub reward_debt_proxy: RestrictedVector<Uint128>,
-<<<<<<< HEAD
     /// The amount of user boosted emissions
     pub virtual_amount: Uint128,
-=======
->>>>>>> a0b72d09
 }
 
 /// This structure holds the response returned when querying for the token addresses used to reward a specific generator
