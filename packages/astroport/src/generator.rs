--- conflicted
+++ resolved
@@ -128,13 +128,10 @@
         remove: Option<Vec<String>>,
     },
     /// ## Description
-<<<<<<< HEAD
+    /// Sets a new proxy contract for a specific generator
     /// Sets a proxy for the pool
     /// ## Executor
     /// Only the current owner or generator controller can execute this
-=======
-    /// Sets a new proxy contract for a specific generator
->>>>>>> 3ae14975
     MoveToProxy { lp_token: String, proxy: String },
 }
 
