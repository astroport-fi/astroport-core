--- conflicted
+++ resolved
@@ -147,11 +147,8 @@
         /// Tokens to remove
         remove: Option<Vec<AssetInfo>>,
     },
-<<<<<<< HEAD
     /// Sets the allocation point to zero for the specified pool
     DeactivatePool { lp_token: String },
-=======
->>>>>>> b23604b5
 }
 
 #[derive(Serialize, Deserialize, Clone, Debug, PartialEq, JsonSchema)]
@@ -288,11 +285,8 @@
     pub active_pools: Vec<(Addr, Uint64)>,
     /// The blocked list of tokens
     pub blocked_list_tokens: Vec<AssetInfo>,
-<<<<<<< HEAD
-=======
     /// The guardian address
     pub guardian: Option<Addr>,
->>>>>>> b23604b5
 }
 
 /// ## Description
