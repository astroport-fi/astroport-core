--- conflicted
+++ resolved
@@ -12,15 +12,12 @@
 use cw20::{Cw20ExecuteMsg, Cw20QueryMsg, MinterResponse};
 use terra_cosmwasm::TerraQuerier;
 
-<<<<<<< HEAD
-=======
-/// UST token denom
+/// UST token denomination
 pub const UUSD_DENOM: &str = "uusd";
-/// LUNA token denom
+/// LUNA token denomination
 pub const ULUNA_DENOM: &str = "uluna";
 
 /// ## Description
->>>>>>> b23604b5
 /// This enum describes a Terra asset (native or CW20).
 #[derive(Serialize, Deserialize, Clone, Debug, PartialEq, JsonSchema)]
 pub struct Asset {
