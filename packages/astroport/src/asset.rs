--- conflicted
+++ resolved
@@ -186,11 +186,7 @@
     /// * **self** is the type of the caller object.
     ///
     /// * **pool_addr** is the address of the contract whose token balance we check.
-<<<<<<< HEAD
-    pub fn query_pool(&self, querier: &QuerierWrapper<'_, TerraQuery>, pool_addr: Addr) -> StdResult<Uint128> {
-=======
     pub fn query_pool(&self, querier: &QuerierWrapper<TerraQuery>, pool_addr: Addr) -> StdResult<Uint128> {
->>>>>>> bebf2eb8
         match self {
             AssetInfo::Token { contract_addr, .. } => {
                 query_token_balance(querier, contract_addr.clone(), pool_addr)
@@ -284,11 +280,7 @@
     /// * **contract_addr** is pair's pool address.
     pub fn query_pools(
         &self,
-<<<<<<< HEAD
-        querier: &QuerierWrapper<'_, TerraQuery>,
-=======
         querier: &QuerierWrapper<TerraQuery>,
->>>>>>> bebf2eb8
         contract_addr: Addr,
     ) -> StdResult<[Asset; 2]> {
         Ok([
@@ -328,11 +320,7 @@
 /// * **querier** is an object of type [`QuerierWrapper`].
 pub fn format_lp_token_name(
     asset_infos: [AssetInfo; 2],
-<<<<<<< HEAD
-    querier: &QuerierWrapper<'_, TerraQuery>,
-=======
     querier: &QuerierWrapper<TerraQuery>,
->>>>>>> bebf2eb8
 ) -> StdResult<String> {
     let mut short_symbols: Vec<String> = vec![];
     for asset_info in asset_infos {
