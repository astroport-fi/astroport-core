use crate::asset::{AssetInfo, PairInfo};
use crate::hook::InitHook;
use cosmwasm_std::{to_binary, Addr, DepsMut, QueryRequest, StdResult, WasmQuery};
use schemars::JsonSchema;
use serde::{Deserialize, Serialize};
use std::fmt::{Display, Formatter, Result};

#[derive(Serialize, Deserialize, Clone, Debug, PartialEq, JsonSchema)]
#[serde(rename_all = "snake_case")]
pub enum PairType {
    Xyk {},
    Stable {},
    Custom { pair_type: String },
}

// Provide a string version of this to raw encode strings
impl Display for PairType {
    fn fmt(&self, fmt: &mut Formatter) -> Result {
        match self {
            PairType::Xyk {} => fmt.write_str("xyk"),
            PairType::Stable {} => fmt.write_str("stable"),
            PairType::Custom { pair_type } => {
                fmt.write_str(format!("custom-{}", pair_type).as_str())
            }
        }
    }
}

#[derive(Serialize, Deserialize, Clone, Debug, PartialEq, JsonSchema)]
pub struct PairConfig {
    pub code_id: u64,
    pub pair_type: PairType,
    pub total_fee_bps: u16,
    pub maker_fee_bps: u16,
}

impl PairConfig {
    pub fn valid_fee_bps(&self) -> bool {
        self.total_fee_bps <= 10_000 && self.maker_fee_bps <= 10_000
    }
}

#[derive(Serialize, Deserialize, Clone, Debug, PartialEq, JsonSchema)]
pub struct InstantiateMsg {
    /// Pair contract code IDs which are allowed to create pairs
    pub pair_configs: Vec<PairConfig>,
    pub token_code_id: u64,
    pub init_hook: Option<InitHook>,
    // Contract address to send fees to
    pub fee_address: Option<Addr>,
    pub generator_address: Addr,
    pub gov: Option<Addr>,
    pub owner: String,
}

#[derive(Serialize, Deserialize, Clone, Debug, PartialEq, JsonSchema)]
#[serde(rename_all = "snake_case")]
pub enum ExecuteMsg {
    /// UpdateConfig updates relevant code IDs
    UpdateConfig {
        gov: Option<Addr>,
        owner: Option<Addr>,
        token_code_id: Option<u64>,
        fee_address: Option<Addr>,
        generator_address: Option<Addr>,
    },
    UpdatePairConfig {
        config: PairConfig,
    },
    RemovePairConfig {
        pair_type: PairType,
    },
    /// CreatePair instantiates pair contract
    CreatePair {
        /// Asset infos
        asset_infos: [AssetInfo; 2],
        /// Init hook for after works
        init_hook: Option<InitHook>,
    },
<<<<<<< HEAD
=======
    CreatePairStable {
        /// Asset infos
        asset_infos: [AssetInfo; 2],
        /// Amplification point
        amp: u64,
        /// Init hook for after works
        init_hook: Option<InitHook>,
    },
    /// Register is invoked from created pair contract after initialization
    Register {
        asset_infos: [AssetInfo; 2],
    },
>>>>>>> 237bb434
    Deregister {
        asset_infos: [AssetInfo; 2],
    },
}

#[derive(Serialize, Deserialize, Clone, Debug, PartialEq, JsonSchema)]
#[serde(rename_all = "snake_case")]
pub enum QueryMsg {
    Config {},
    Pair {
        asset_infos: [AssetInfo; 2],
    },
    Pairs {
        start_after: Option<[AssetInfo; 2]>,
        limit: Option<u32>,
    },
    FeeInfo {
        pair_type: PairType,
    },
}

// We define a custom struct for each query response
#[derive(Serialize, Deserialize, Clone, Debug, PartialEq, JsonSchema)]
pub struct ConfigResponse {
    pub owner: Addr,
    pub gov: Option<Addr>,
    pub pair_configs: Vec<PairConfig>,
    pub token_code_id: u64,
    pub fee_address: Option<Addr>,
    pub generator_address: Addr,
}

/// We currently take no arguments for migrations
#[derive(Serialize, Deserialize, Clone, Debug, PartialEq, JsonSchema)]
pub struct MigrateMsg {}

// We define a custom struct for each query response
#[derive(Serialize, Deserialize, Clone, Debug, PartialEq, JsonSchema)]
pub struct PairsResponse {
    pub pairs: Vec<PairInfo>,
}

// We define a custom struct for each query response
#[derive(Serialize, Deserialize, Clone, Debug, PartialEq, JsonSchema)]
pub struct FeeInfoResponse {
    pub fee_address: Option<Addr>,
    pub total_fee_bps: u16,
    pub maker_fee_bps: u16,
}

/// External query factory config
pub fn factory_config(factory_addr: Addr, deps: &DepsMut) -> StdResult<ConfigResponse> {
    deps.querier.query(&QueryRequest::Wasm(WasmQuery::Smart {
        contract_addr: factory_addr.to_string(),
        msg: to_binary(&QueryMsg::Config {})?,
    }))
}<|MERGE_RESOLUTION|>--- conflicted
+++ resolved
@@ -77,8 +77,6 @@
         /// Init hook for after works
         init_hook: Option<InitHook>,
     },
-<<<<<<< HEAD
-=======
     CreatePairStable {
         /// Asset infos
         asset_infos: [AssetInfo; 2],
@@ -87,11 +85,6 @@
         /// Init hook for after works
         init_hook: Option<InitHook>,
     },
-    /// Register is invoked from created pair contract after initialization
-    Register {
-        asset_infos: [AssetInfo; 2],
-    },
->>>>>>> 237bb434
     Deregister {
         asset_infos: [AssetInfo; 2],
     },
