--- conflicted
+++ resolved
@@ -1,10 +1,6 @@
 [package]
 name = "astroport"
-<<<<<<< HEAD
-version = "5.7.0-cw1.0"
-=======
-version = "5.9.0"
->>>>>>> 400cd2b6
+version = "5.9.0-cw1.0"
 authors = ["Astroport"]
 edition = "2021"
 description = "Common Astroport types, queriers and other utils"
@@ -20,7 +16,6 @@
 backtraces = ["cosmwasm-std/backtraces"]
 injective = ["injective-math", "thiserror"]
 sei = []
-duality = []
 
 [dependencies]
 cw20 = "1.1"
