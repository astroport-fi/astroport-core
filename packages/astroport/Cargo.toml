--- conflicted
+++ resolved
@@ -1,10 +1,6 @@
 [package]
 name = "astroport"
-<<<<<<< HEAD
-version = "3.12.0"
-=======
-version = "3.12.1"
->>>>>>> f96b7508
+version = "3.13.0"
 authors = ["Astroport"]
 edition = "2021"
 description = "Common Astroport types, queriers and other utils"
