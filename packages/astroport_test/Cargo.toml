[package]
name = "astroport-test"
version = "0.1.0"
authors = ["Astroport"]
edition = "2021"
description = "Astroport Test used for integration testing"
license = "GPL-3.0-only"
repository = "https://github.com/astroport-fi/astroport-core"
homepage = "https://astroport.fi"

[features]
default = []
injective = []
sei = []
cosmwasm_1_1 = ["cosmwasm-std/cosmwasm_1_1", "cw-multi-test/cosmwasm_1_1"]
cosmwasm_1_2 = ["cosmwasm_1_1", "cosmwasm-std/cosmwasm_1_2", "cw-multi-test/cosmwasm_1_2"]
cosmwasm_1_3 = ["cosmwasm_1_2", "cosmwasm-std/cosmwasm_1_3", "cw-multi-test/cosmwasm_1_3"]
cosmwasm_1_4 = ["cosmwasm_1_3", "cosmwasm-std/cosmwasm_1_4", "cw-multi-test/cosmwasm_1_4"]

# See more keys and their definitions at https://doc.rust-lang.org/cargo/reference/manifest.html

[dependencies]
astroport = { path = "../astroport" }
astroport-factory = { path = "../../contracts/factory" }
cosmwasm-schema = "1.2.5"
cosmwasm-std = "1.2.5"
cw-multi-test = { git = "https://github.com/astroport-fi/cw-multi-test", branch = "feat/bank_with_send_hooks_1_0", features = ["cosmwasm_1_1"] }
serde = "1.0"
schemars = "0.8.1"
anyhow = "1.0"
cw20-base = "1.1"
itertools = { workspace = true }
cw-utils = { workspace = true }
cw-storage-plus = { workspace = true }
<<<<<<< HEAD
neutron-std = { git = "https://github.com/epanchee/neutron-std", branch = "backport/cosmwasm_v1" }
prost = "0.12"
sha2 = "0.10.8"
=======
osmosis-std = "0.21.0"
>>>>>>> 54d65dcb
<|MERGE_RESOLUTION|>--- conflicted
+++ resolved
@@ -32,10 +32,7 @@
 itertools = { workspace = true }
 cw-utils = { workspace = true }
 cw-storage-plus = { workspace = true }
-<<<<<<< HEAD
+osmosis-std = "0.21.0"
 neutron-std = { git = "https://github.com/epanchee/neutron-std", branch = "backport/cosmwasm_v1" }
 prost = "0.12"
-sha2 = "0.10.8"
-=======
-osmosis-std = "0.21.0"
->>>>>>> 54d65dcb
+sha2 = "0.10.8"