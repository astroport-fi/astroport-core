--- conflicted
+++ resolved
@@ -1,10 +1,6 @@
 [package]
 name = "astroport-pcl-common"
-<<<<<<< HEAD
-version = "2.1.1"
-=======
 version = "2.2.0"
->>>>>>> a4399920
 edition = "2021"
 description = "Common package contains math tools and utils for Astroport PCL pairs"
 license = "GPL-3.0-only"
