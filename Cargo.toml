[workspace]
resolver = "2"
members = [
    "packages/*",
    "contracts/factory",
    "contracts/pair",
    "contracts/pair_stable",
<<<<<<< HEAD
    # TODO: do we need to support bluna in 3pool?
    # "contracts/pair_stable_bluna",
=======
    "contracts/pair_stable_owner",
    #"contracts/pair_stable_bluna", TODO: update this when bluna migrated to cosmwasm 1.0.0
>>>>>>> e118773e
    "contracts/router",
    "contracts/token",
    "contracts/whitelist",
    "contracts/tokenomics/generator",
    #"contracts/tokenomics/generator_proxy_to_mirror", TODO: update this when mirror migrated to cosmwasm 1.0.0
    "contracts/tokenomics/maker",
    "contracts/tokenomics/staking",
    "contracts/tokenomics/vesting",
    "contracts/tokenomics/xastro_token",
    "contracts/periphery/*"
]

[profile.release]
opt-level = "z"
debug = false
rpath = false
lto = true
debug-assertions = false
codegen-units = 1
panic = 'abort'
incremental = false
overflow-checks = true
strip = true<|MERGE_RESOLUTION|>--- conflicted
+++ resolved
@@ -5,13 +5,9 @@
     "contracts/factory",
     "contracts/pair",
     "contracts/pair_stable",
-<<<<<<< HEAD
+    "contracts/pair_stable_owner",
     # TODO: do we need to support bluna in 3pool?
     # "contracts/pair_stable_bluna",
-=======
-    "contracts/pair_stable_owner",
-    #"contracts/pair_stable_bluna", TODO: update this when bluna migrated to cosmwasm 1.0.0
->>>>>>> e118773e
     "contracts/router",
     "contracts/token",
     "contracts/whitelist",
