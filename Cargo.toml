[workspace]
resolver = "2"
members = [
    "packages/*",
    "contracts/factory",
    "contracts/pair",
    "contracts/pair_stable",
<<<<<<< HEAD
    "contracts/pair_concentrated",
    # TODO: "contracts/pair_stable_owner",
    # TODO: do we need to support bluna in 3pool?
    # "contracts/pair_stable_bluna",
=======
    "contracts/pair_astro_xastro",
    #"contracts/pair_stable_bluna", TODO: update this when bluna migrated to cosmwasm 1.0.0
>>>>>>> f949855b
    "contracts/router",
    "contracts/token",
    "contracts/whitelist",
    "templates/*",
    "contracts/tokenomics/generator",
    #"contracts/tokenomics/generator_proxy_to_mirror", TODO: update this when mirror migrated to cosmwasm 1.0.0
    "contracts/tokenomics/maker",
    "contracts/tokenomics/staking",
    "contracts/tokenomics/vesting",
    "contracts/tokenomics/xastro_token",
<<<<<<< HEAD
#    "contracts/periphery/*" TODO: support 3pool in oracle
=======
    "contracts/periphery/*",
>>>>>>> f949855b
]

[profile.release]
opt-level = "z"
debug = false
rpath = false
lto = true
debug-assertions = false
codegen-units = 1
panic = 'abort'
incremental = false
overflow-checks = true
strip = true<|MERGE_RESOLUTION|>--- conflicted
+++ resolved
@@ -5,15 +5,9 @@
     "contracts/factory",
     "contracts/pair",
     "contracts/pair_stable",
-<<<<<<< HEAD
     "contracts/pair_concentrated",
-    # TODO: "contracts/pair_stable_owner",
     # TODO: do we need to support bluna in 3pool?
     # "contracts/pair_stable_bluna",
-=======
-    "contracts/pair_astro_xastro",
-    #"contracts/pair_stable_bluna", TODO: update this when bluna migrated to cosmwasm 1.0.0
->>>>>>> f949855b
     "contracts/router",
     "contracts/token",
     "contracts/whitelist",
@@ -24,11 +18,7 @@
     "contracts/tokenomics/staking",
     "contracts/tokenomics/vesting",
     "contracts/tokenomics/xastro_token",
-<<<<<<< HEAD
-#    "contracts/periphery/*" TODO: support 3pool in oracle
-=======
     "contracts/periphery/*",
->>>>>>> f949855b
 ]
 
 [profile.release]
