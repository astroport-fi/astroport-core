--- conflicted
+++ resolved
@@ -5,15 +5,9 @@
     "contracts/factory",
     "contracts/pair",
     "contracts/pair_stable",
-<<<<<<< HEAD
-    # TODO: "contracts/pair_stable_owner",
-    # TODO: do we need to support bluna in 3pool?
-    # "contracts/pair_stable_bluna",
-=======
     "contracts/pair_stable_owner",
     "contracts/pair_astro_xastro",
     #"contracts/pair_stable_bluna", TODO: update this when bluna migrated to cosmwasm 1.0.0
->>>>>>> a785f97a
     "contracts/router",
     "contracts/token",
     "contracts/whitelist",
