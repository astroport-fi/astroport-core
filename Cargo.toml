[workspace]
resolver = "2"
members = [
    "packages/*",
    "contracts/factory",
    "contracts/pair",
    "contracts/pair_stable",
    "contracts/pair_concentrated",
    "contracts/pair_astro_converter",
    "contracts/pair_transmuter",
    "contracts/pair_concentrated_duality",
    #  "contracts/pair_concentrated_inj", TODO: rewrite OB liquidity deployment
    "contracts/pair_xastro",
    "contracts/pair_xyk_sale_tax",
    "contracts/router",
    "contracts/whitelist",
    "contracts/tokenomics/*",
    "contracts/periphery/*"
]

[workspace.dependencies]
cosmwasm-std = "1.5"
cw-storage-plus = "1.2"
cw2 = "1"
thiserror = "1.0"
itertools = "0.12"
cosmwasm-schema = "1.5"
cw-utils = "1"
<<<<<<< HEAD
astroport = { path = "./packages/astroport", version = "5.5.0" }
=======
astroport = { path = "./packages/astroport", version = "5.7.0" }
>>>>>>> 54d65dcb

[profile.release]
opt-level = "z"
debug = false
rpath = false
lto = true
debug-assertions = false
codegen-units = 1
panic = 'abort'
incremental = false
overflow-checks = true
strip = true

[patch.'https://github.com/astroport-fi/astroport-core']
astroport = { path = "packages/astroport" }<|MERGE_RESOLUTION|>--- conflicted
+++ resolved
@@ -26,11 +26,7 @@
 itertools = "0.12"
 cosmwasm-schema = "1.5"
 cw-utils = "1"
-<<<<<<< HEAD
-astroport = { path = "./packages/astroport", version = "5.5.0" }
-=======
 astroport = { path = "./packages/astroport", version = "5.7.0" }
->>>>>>> 54d65dcb
 
 [profile.release]
 opt-level = "z"
