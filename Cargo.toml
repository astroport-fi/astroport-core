[workspace]
resolver = "2"
members = [
    "packages/*",
    "contracts/factory",
    "contracts/pair",
    "contracts/pair_stable",
    "contracts/pair_concentrated",
    "contracts/pair_astro_converter",
    "contracts/pair_transmuter",
    #  "contracts/pair_concentrated_inj", TODO: rewrite OB liquidity deployment
    "contracts/pair_xyk_sale_tax",
    "contracts/router",
    "contracts/whitelist",
    "contracts/tokenomics/*",
<<<<<<< HEAD
    "contracts/periphery/fee_granter",
    "contracts/periphery/native_coin_registry",
    "contracts/periphery/oracle"
=======
    "contracts/periphery/*"
>>>>>>> 350dd47e
]

[workspace.dependencies]
cosmwasm-std = "1.5"
cw-storage-plus = "1.2"
cw2 = "1"
thiserror = "1.0"
itertools = "0.12"
cosmwasm-schema = "1.5"
cw-utils = "1"

[profile.release]
opt-level = "z"
debug = false
rpath = false
lto = true
debug-assertions = false
codegen-units = 1
panic = 'abort'
incremental = false
overflow-checks = true
strip = true


[patch.'https://github.com/astroport-fi/hidden_astroport_core']
astroport = { path = "packages/astroport" }

[patch.'https://github.com/astroport-fi/astroport-core']
astroport = { path = "packages/astroport" }<|MERGE_RESOLUTION|>--- conflicted
+++ resolved
@@ -13,13 +13,7 @@
     "contracts/router",
     "contracts/whitelist",
     "contracts/tokenomics/*",
-<<<<<<< HEAD
-    "contracts/periphery/fee_granter",
-    "contracts/periphery/native_coin_registry",
-    "contracts/periphery/oracle"
-=======
     "contracts/periphery/*"
->>>>>>> 350dd47e
 ]
 
 [workspace.dependencies]
